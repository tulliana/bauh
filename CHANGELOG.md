--- conflicted
+++ resolved
@@ -5,15 +5,13 @@
 The format is based on [Keep a Changelog](https://keepachangelog.com/en/1.0.0/).
 
 ## [0.8.1]
-<<<<<<< HEAD
 ### Improvements
 - All icons are now SVG files
-=======
+
 ### Fixes
 - not verifying if an icon path is a file
 - Web:
     - not handling HTTP connection issues
->>>>>>> 1636d600
 
 ## [0.8.0] 2019-12-24
 ### Features
