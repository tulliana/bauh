# Changelog
All notable changes to this project will be documented in this file.


The format is based on [Keep a Changelog](https://keepachangelog.com/en/1.0.0/).

<<<<<<< HEAD
## [0.9.3] 2020
### Features
- Arch
    - supporting repository packages multi-threaded download (it is not enabled by default, but can be enabled through the settings window)
     
=======
## [0.9.4] 2020
### Features
- Ignore updates: now it is possible to ignore updates from software packages through their actions button (**+**). Supported types: Arch packages, Flatpaks and AppImages

    <p align="center">
        <img src="https://raw.githubusercontent.com/vinifmor/bauh/staging/pictures/releases/0.9.4/ignore_updates.png">
    </p>
    <p align="center">
        <img src="https://raw.githubusercontent.com/vinifmor/bauh/staging/pictures/releases/0.9.4/revert_ignored_updates.png">
    </p>
- Packages with ignored updates have their versions displayed with a brown shade
    <p align="center">
        <img src="https://raw.githubusercontent.com/vinifmor/bauh/staging/pictures/releases/0.9.4/version_ignored_updates.png">
    </p>
- It is possible to filter all you packages with updates ignored through the new category **Updates ignored**
    <p align="center">
        <img src="https://raw.githubusercontent.com/vinifmor/bauh/staging/pictures/releases/0.9.4/updates_ignored_category.png">
    </p>


### Improvements
- Arch
    - faster caching data process during initialization
    - i18n
- AppImage
    - Categories are now translated on the Info window
    
- UI
    - only centralizing the apps table after the initialization process
    - defining a minimum width and height based on the screen size
    - minor changes
    - info window now has a height limit, a lower bar with Back and Close buttons, and is scrollable

### Fixes
- Flatpak
    - not displaying application updates on the search results

- initialization dialog hangs when there is no task to wait for [#112](https://github.com/vinifmor/bauh/issues/112)
- not caching data of repository packages with unknown repository names

## [0.9.3] 2020-05-12
### Features
- new **restore** action to restore all bauh settings and cache through the 'custom actions' button (**+**). It is equivalent to the command `bauh --reset`.

### Improvements
- some custom actions not related to installed packages state will not refresh the table after succeeded

>>>>>>> 99c0a518
### Fixes
- Arch
    - "clean cache" operation was not working in some scenarios
    - upgrading progress when conflicting files are detected
    - not detecting some installed "not-signed" repository packages
    - not properly caching data of installed dependencies
- UI
    - some fields in the table are overlapped by others when maximized [#107](https://github.com/vinifmor/bauh/issues/107)
    
- upgrade: crashing when there are packages to be displayed on the summary window that cannot upgrade
- settings: crashing when an empty Qt style is detected or defined [#104](https://github.com/vinifmor/bauh/issues/104)


### Recommendations
- Arch-based distro users: clean the bauh's Arch cache after upgrading to this release so it will remap all installed packages during the next initialization. 3 possible ways to do it:

    - type on the command line: `rm -rf ~/.cache/bauh/arch/installed` (it will reset only the Arch cache)
    - type on the command line: `bauh --reset` (it will reset all caches and settings)
    - click on the new **Restore** custom action on the UI (it will reset all caches and settings)


## [0.9.2] 2020-05-04
### Features
- UI
    - it is possible to view details of some initialization tasks by clicking on their icons
    <p align="center">
        <img src="https://raw.githubusercontent.com/vinifmor/bauh/staging/pictures/releases/0.9.2/prepare_icon.png">
    </p>
    <p align="center">
        <img src="https://raw.githubusercontent.com/vinifmor/bauh/staging/pictures/releases/0.9.2/prepare_output.png">
    </p>
    
### Improvements
- Backup
    - new **type** field on settings to specify the Timeshift backup mode: **RSYNC** or **BTRFS**
    <p align="center">
        <img src="https://raw.githubusercontent.com/vinifmor/bauh/staging/pictures/releases/0.9.2/backup_mode.png">
    </p>
- Trim
    - the dialog is now displayed before the upgrading process (but the operation is only executed after a successful upgrade)
- Settings
    - new option to disable the reboot dialog after a successful upgrade (`updates.ask_for_reboot`)
    <p align="center">
        <img src="https://raw.githubusercontent.com/vinifmor/bauh/staging/pictures/releases/0.9.2/ask_reboot.png">
    </p>
- Arch
    - able to handle upgrade scenarios when a package wants to overwrite files of another installed package
    <p align="center">
        <img src="https://raw.githubusercontent.com/vinifmor/bauh/staging/pictures/releases/0.9.2/files_conflict.png">
    </p>
    - displaying more upgrade substatus
    
### Fixes
- Arch
    - file not found error while organizing the data of installed packages [#101](https://github.com/vinifmor/bauh/issues/101)    
- Settings
    - crashing when an unknown Qt style is set [#69](https://github.com/vinifmor/bauh/issues/69)
    
### UI
- icons, buttons and colors changes

<p align="center">
    <img src="https://raw.githubusercontent.com/vinifmor/bauh/staging/pictures/releases/0.9.2/color_design.png">
</p>

- more unnecessary **x** buttons were removed from dialogs
- "click" cursor set for most "clickable" components
- minor improvements
    
### i18n contributors
- Turkish (tr): [tuliana](https://github.com/tulliana)
- Russian (ru): [mountain-biker85](https://github.com/mountain-biker85)

#### Code changes (PullRequest): [#103](https://github.com/vinifmor/bauh/pull/103/files)


## [0.9.1] 2020-04-24
### Features
- Tray
    - displaying a notification when there is a new bauh release
- Arch
    - allowing to uninstall no longer needed packages after a package uninstall [#87](https://github.com/vinifmor/bauh/issues/87)
    
### Improvements
- Internet availability checking code
- Arch
    - displaying if an AUR package was successfully upgraded on the details output [#89](https://github.com/vinifmor/bauh/issues/89)
- Settings
    - **disk.trim_after_update** has changed to **disk.trim.after_upgrade** and accepts 3 possible values: **false** (No): disabled, **true** (Yes): automatically trims, **null** (Ask): displays a confirmation dialog

### Fixes
- Arch
    - not stopping the upgrade process if a transaction error happens
    - search not displaying installed packages that are no longer available on the databases ( e.g: indicator-application )
    - wrong upgrade substatus in some scenarios
    - wrong dialog titles
- AppImage
    - not detecting some updates ( e.g: RPCS3 )
    
### UI
- Changed the main toolbar buttons and custom actions button ('+') styles
- Changed some colors
- Removed the **x** button from some dialogs
    
## [0.9.0] - 2020-04-15
### Features
- Backup
    - Timeshift integration ( if available on the system ): it can generate snapshots before installing, uninstalling, upgrading...
    - you can enable / disable this feature via the settings file or UI.

- UI
    - new initialization dialog showing tasks that need to be done before use
    - new custom actions button ( displays specific action available for each packaging provider )

- Arch
    - supporting packages from configured repositories ( search, install, upgrade and info. **History and downgrade are not supported yet** )
    - custom actions ( available through the new custom actions button )
        - **synchronize packages database**: synchronizes the databases against the configured mirrors
        - **refresh mirrors**: allows the user to define multiple mirrors locations and sort by the fastest
        - **quick system upgrade**: it executes a default pacman upgrade ( `pacman -Syyu --noconfirm` )
        - **clean cache**: it cleans the pacman cache diretory ( default: `/var/cache/pacman/pkg` )
     - mirrors refreshing on startup ( **disabled by default**. Can be enabled on settings -> **refresh_mirrors_startup** )
     - new settings to enable / disable AUR and repository packages management: `aur` and `repositories`
     - uninstall: allowing to remove all transitive dependencies
     - able to handle the installation of dependencies with multiple providers
     - multi-threaded downloads ( using aria2c ) are **not supported yet** for repository packages

- AppImage
    - Custom actions
        - **Install AppImage file**: allows to install a external AppImage file
        - **Upgrade file**: allows to upgrade a manually installed AppImage file
- Web
    - Custom actions
        - **Clean installation environment** custom action: removes all the installation environment folders ( it does not remove installed apps )
    
- CLI mode:
    - a beginning for the command line mode (`bauh-cli`). Only **list updates** command is available for now ( `bauh-cli updates` ) [#54](https://github.com/vinifmor/bauh/issues/54)

- Core
    - allowing to trim the disk after all upgrades are applied ( **disabled by default**. It can be enabled on settings, Make sure your SSD supports TRIM before enabling this option. )
    - new warning dialog informing when there is a new bauh update / release available      
    
### Improvements
- Core
    - root password is asked only once ( can be disabled through the new settings property `store_root_password` )
    - upgrade logs are now generated at **/tmp/bauh/logs/upgrade**
    - new upgrade model: now all packages selected to upgrade are handled at once by the underlying gem
    
- Arch
    - dependency checking algorithm
        - faster for scenarios involving several packages ( taking =~ 95% less time )
        - faster for AUR installations ( taking an average of 23% less time )
    - the AUR compilation optimizations now include setting the device processors to **performance** mode
    - if the pacman database is locked, a dialog is displayed requesting if the database should be unlocked to proceed with the ongoing action
    - displaying missing repository dependencies sizes
    - dialog design when the package cannot be uninstalled due to required packages
    - removing old cached versions from the disk cache when uninstalling a package ( can be disabled on settings -> **clean_cached** )
    - database synchronization on startup ( **enabled by default**. Can be disabled on settings -> **sync_databases_startup** )
    - single pacman call to install repository dependencies
    - improved conflict checking algorithm
    - overall speed improvements
    - code refactoring
- UI
    - the name filter now delays 2 seconds before being applied
    - upgrades: upgrade order and required dialogs were merged in a **single summary dialog**
    - displaying the upgrade size ( Flatpak, AppImage and Arch )
    - time to determine the selected packages to upgrade takes less time
    - table update performance
    - tray
        - treated as an application apart and not sharing the memory with the management panel ( first step to reduce its memory usage )
        - sorting types on update notification 
    
### Fixes
- table not displaying all updates when the "updates filter" is clicked several times
- installation logs written to the wrong temp directory
- crashes when Python is not able to retrieve the default locale [#84](https://github.com/vinifmor/bauh/issues/84)
- Arch / AUR:
    - sorting algorithm was providing wrong results for some cases
    - not caching data about packages with no desktop entry files
    - error output when it was not able to optimize the **makepkg.conf** [#84](https://github.com/vinifmor/bauh/issues/84)
    - error when building AUR packages with **.tar.zst** extensions

### Settings
- Default
    - **pre_dependency_checking** dropped ( now is always enabled )
    - **sort_packages** dropped ( now the gems decide if it makes sense to sort the packages )
    - **disk_cache** dropped ( now is always enabled )
- Arch / AUR:
    - **transitive_checking** dropped ( now is always enabled )
    - **simple_checking** dropped ( now is always disabled )
    
### Params / Environment Variables
- param **--show-panel** dropped
- env vars **BAUH_TRAY** and **BAUH_LOGS** dropped ( the equivalent parameters remain )
- new parameter `--settings`: opens only the settings panel
- now to open the tray use only the parameter `--tray` instead of `--tray=1`
- now to activate the logs use only the parameter `--logs` instead of `--logs=1`
- adding mutual exclusion to some parameters (`--settings`, `--tray`, `--reset`)

### i18n contributions
- Russian (ru): [mountain-biker85](https://github.com/mountain-biker85)

    
## [0.8.5] - 2020-03-11
### Fixes
- Web
    - not able to inject javascript fixes ( WhatsApp Web not working) [#74](https://github.com/vinifmor/bauh/issues/74)
    - not informing StartupWMClass on generated desktop entries ( prevents Gnome to link the Favorite shortcut with the app instance [#76](https://github.com/vinifmor/bauh/issues/76) )
    - some installed apps were not being displayed as installed in the search results
- UI
    - categories filter being displayed during ongoing actions
    - settings: not matching the default system locale with the available options

### Improvements
- AUR
    - preventing the dependencies checking algorithm to add duplicates
- UI
    - error handling when it is not possible to load icon files

### i18n additions / fixes
- Russian ( ru )
    - [leoneii](https://github.com/leoneii) - PRs:  [#66](https://github.com/vinifmor/bauh/pull/66), [#67](https://github.com/vinifmor/bauh/pull/67), [#68](https://github.com/vinifmor/bauh/pull/68)
    - [mountain-biker85](https://github.com/mountain-biker85) - PRs: [#70](https://github.com/vinifmor/bauh/pull/70), [#71](https://github.com/vinifmor/bauh/pull/71), [#72](https://github.com/vinifmor/bauh/pull/72)
- German ( de )
    - [EduardDopler](https://github.com/EduardDopler) - PRs: [#78](https://github.com/vinifmor/bauh/pull/78)

## [0.8.4] - 2020-02-21
### Improvements
- UI
    - treating multiple lines on the application's description displayed on the table
- AUR
    - generating the semantic search map on demand instead of storing it in memory
- Russian translations by: 
    - [leoneii](https://github.com/leoneii) -  PRs: [#61](https://github.com/vinifmor/bauh/pull/61) [#63](https://github.com/vinifmor/bauh/pull/63)
    - [mountain-biker85](https://github.com/mountain-biker85) - PRs: [#62](https://github.com/vinifmor/bauh/pull/62) [#64](https://github.com/vinifmor/bauh/pull/64)
### Fixes
- Snap
    - not able to launch applications on some distros ( e.g: OpenSuse ) [#58](https://github.com/vinifmor/bauh/issues/58)
- AUR
    - package name tooltip was displaying only the repository ( table row )
- UI
    - not displaying some priority search results at the top of the table


## [0.8.3] - 2020-02-13
### Improvements
- New update lifecycle:
    - now every package manager must provide all requirements before upgrading all selected packages ( can be disabled through the settings file **~/.config/bauh/config.yml** or the UI )
    - now every package manager must provide the best upgrade order for all the selected packages ( can be disabled through the settings file **~/.config/bauh/config.yml** or the UI )
- AUR
    - allowing the user to bypass checksum errors when installing / upgrading / downgrading packages
    - improved how missing dependencies are checked when installing a new package ( the old way was not identifying some missing dependencies of **anbox-git** ). It is possible to use the old algorithm by setting **simple_checking** to **true** in **~/.config/bauh/arch.yml**. More information at [README](https://github.com/vinifmor/bauh/#aur--arch-).
    - checking architecture dependencies (x86_64, i686)
    - architecture dependencies are displayed on the info window as well
    - optimizations to speed up zst packages building
    - showing a warning message when trying to install / update / downgrade a package with the root user
- UI:
    - **Settings** available as a tray action as well
    - minor improvements
- the temp dir used now has a different name if you launch bauh as the root user to avoid permissioning issues ( **/tmp/bauh_root** )

### Fixes
- AUR:
    - not able to downgrade some packages with multiple equal versions on their release history
- Web:
    - not able to launch applications for the root user
    - not able to upgrade the environment's NodeJS version
- handling internet timeout errors
- minor fixes
    

## [0.8.2] - 2020-01-31
### Features
- New **Settings** panel ( displayed when the lower **Settings** button is clicked ). It allows to change all settings.

### Improvements
- Flatpak
    - configuration file ( **flatpak.yml** ) will be created during the initialization ( on **0.8.1** it would only be created during the first app installation )
- AUR
    - the custom **makepkg.conf** generated at **~/.config/bauh/arch** will enable **ccache** if available on the system
    - downgrading time reduced due to the fix described in ***Fixes***
    - package databases synchronization once a day ( or every device reboot ) before the first package installation / upgrade / downgrade. This behavior can be disabled on **~/.config/arch.yml** / or the new settings panel
    ```
    sync_databases: true  # enabled by default
    ```
- Configuration ( **~/.config/bauh/config.yml** )
    - new property **hdpi** allowing to disable HDPI improvements
    ```
    ui:
        hdpi: true # enabled by default
    ```
  - new property **auto_scale** activates Qt auto screen scale factor ( **QT_AUTO_SCREEN_SCALE_FACTOR** ). It fixes scaling issues 
    for some desktop environments ( like Gnome ) [#1](https://github.com/vinifmor/bauh/issues/1)
    ```
     ui:
        auto_scale: false  # disabled by default
    ```
### Fixes
- AUR
    - not treating **makedepends** as a list during dependency checking ( **anbox-git** installation was crashing )
    - not considering the package name itself as **provided** during dependency checking ( **anbox-git** installation was crashing )
    - not pre-downloading some source files ( e.g: from **anbox-image** )
    - not able to install packages based on other packages ( package name != package base ). e.g: **anbox-modules-dkms-git** > **anbox-git**
    - downgrade: pre-downloading sources from the latest version instead of the older
- Flatpak
    - downgrade: displaying "No Internet connection" when an error happens during commits reading
    - Flatpak < 1.5: an exception happens when trying to retrieve the information from partials
- UI:
    - **About** window icons scaling
    - Toolbar buttons get hidden [#5](https://github.com/vinifmor/bauh/issues/5)
    - not displaying icons retrieved from a HTTP redirect
    - minor bug fixes
    
### UI
- **Style selector** and **Application types** menu action moved to the new **Settings panel**
- **About** menu action split from the **Settings** menu as a new button
- The file chooser component now has a clean button alongside

## [0.8.1] 2020-01-14
### Features
- Flatpak
    - allow the user to choose the application installation level: **user** or **system** [#47](https://github.com/vinifmor/bauh/issues/47)
    - able to deal with user and system applications / runtimes [#47](https://github.com/vinifmor/bauh/issues/47)
    - able to list partial updates for Flatpak >= 1.4
    - new configuration file located at **~/.config/bauh/flatpak.yml** ( it allows to define a default installation level )
    
### Improvements
- All icons are now SVG files
- HDPI support improvements ( by [octopusSD](https://github.com/octopusSD) )
- Flatpak
    - the application name tooltip now displays the installation level. e.g: **gedit ( system )**
    - info window displaying the installation level
    - "remote not set" warning dropped in favor of the new behavior: automatically adds Flathub as the default remote at the user level
- Snap
    - snapd checking routine refactored
- Web
    - not using HTTP sessions anymore to perform the searches. It seems to avoid URLs not being found after an internet drop event
    - supporting JPEG images as custom icons
- UI
    - widgets visibility settings: the main widgets now should always be visible ( e.g: toolbar buttons )
    - scaling
    
### Fixes
- missing categories i18n [#48](https://github.com/vinifmor/bauh/issues/48)
- Flatpak:
    - updating application dependencies during updating and downgrading
- Web:
    - not handling HTTP connection issues
- not passing the Home path as a String for subprocesses ( an exception happens for Python 3.5 )
- UI:
    - not verifying if an icon path is a file
    - minor fixes

### UI
- Default **Type** icon removed from the Type filter to make the design more consistent

## [0.8.0] 2019-12-24
### Features
- Native Web applications support:
    - if an URL is typed on the search bar, a native web application result will be displayed on the table.
    - bauh relies on [NodeJS](https://nodejs.org/en/), [Electron](https://electronjs.org/) and [nativefier](https://github.com/jiahaog/nativefier) to install the Web applications, but there is no need to have them installed on your system. Bauh will create its own installation environment with these technologies in **~/.local/share/bauh/web/env**.
    - suggestions are retrieved from [suggestions.txt](https://github.com/vinifmor/bauh-files/blob/master/web/suggestions.yml)
    - requires only **python-beautifulsoup4** and **python-lxml** to be enabled
- **Suggestions** button: it shows some application suggestions 

### Improvements
- configuration file **~/.config/bauh/config.json** renamed to **~/.config/bauh/config.yml**
- some parameters and environment variables were moved to the configuration file ( **~/.config/bauh/config.yml** )
```
disk_cache:  # old '--disk_cache'
  enabled: true
download:
  icons: true # old '--download-icons'
  multithreaded: true  # old '--download-mthread'
gems: null 
locale: null  # old '--locale'
memory_cache:
  data_expiration: 3600 # old '--cache-exp'
  icon_expiration: 300  # old '--icon-exp'
suggestions:
  by_type: 10  # new -> defines the max number of suggestions by package type
  enabled: true  # old '--sugs'
system:
  notifications: true  # old '--system-notifications'
  single_dependency_checking: false  # old '---check-packaging-once'
ui:
  style: null  
  table:
    max_displayed: 50  # old '--max-displayed'
  tray:
    default_icon: null  # old environment variable 'BAUH_TRAY_DEFAULT_ICON_PATH'
    updates_icon: null  # old environment variable 'BAUH_TRAY_UPDATES_ICON_PATH'
updates:
  check_interval: 30  # old '--check-interval'

```
- The default update checking interval is now 30 seconds
- New tray icons loading priority: 
    1) Icon paths defined in **~/.config/bauh/config.yml**
    2) Icons from the system with the following names: `bauh_tray_default` and `bauh_tray_updates`
    3) Own packaged icons
- Now bauh considers the default system icon for the notifications and panel. If there is none, then it will use its own.
- AppImage:
    - cleaning the downloaded database files when **--reset** is passed as parameter
    - environment variables **BAUH_APPIMAGE_DB_UPDATER** and **BAUH_APPIMAGE_DB_UPDATER_TIME** dropped in favor of the new configuration file located at **~/.config/bauh/appimage.yml**
    - suggestions are now retrieved from [suggestions.txt](https://github.com/vinifmor/bauh-files/blob/master/appimage/suggestions.txt)
- AUR:
    - The AUR indexer daemon is not running every 20 minutes anymore. It will only run during the boot, and will generate the optimized index
    at **/tmp/bauh/arch/aur.txt**. This new behavior does not harm the current experience, and reduces memory usage. More information about this behavior in [README](https://github.com/vinifmor/bauh/blob/master/README.md).
    - Environment variable **BAUH_ARCH_AUR_INDEX_UPDATER** dropped in favor of the behavior described above.
    - Environment variables **BAUH_ARCH_OPTIMIZE** and **BAUH_ARCH_CHECK_SUBDEPS** dropped in favor of the new configuration file located at **~/.config/bauh/arch.yml**
    - suggestions are now retrieved from [suggestions.txt](https://github.com/vinifmor/bauh-files/blob/master/aur/suggestions.txt)  
- Flatpak:
    - suggestions are now retrieved from [suggestions.txt](https://github.com/vinifmor/bauh-files/blob/master/flatpak/suggestions.txt)
- Snap:
    - suggestions are now retrieved from [suggestions.txt](https://github.com/vinifmor/bauh-files/blob/master/snap/suggestions.txt)
  
- Minor memory improvements
- Minor UI improvements

### Fixes
- AUR:
    - an exception happens when retrieving matches from the cached AUR index
    - not using the optimized compilation settings if the custom makepkg file is not found during the installation process
- minor fixes

## [0.7.5] 2019-12-20
### Fixes
- Fix missing i18n keys when there are no mapped translations for the system's default locale [#40](https://github.com/vinifmor/bauh/issues/40)
- Tray icon is not updating its status after an application is uninstalled

## [0.7.4] 2019-12-09
### Improvements
- AUR
    - retrieving and displaying all transitive required dependencies ( it can be disabled via the new environment variable **BAUH_ARCH_CHECK_SUBDEPS=0** )
    - displaying **makedepends** and **checkdepends** in the info window
    - Some AUR labels have been changed to not confuse the user
- **--clean** param renamed to **--reset**
- Minor UI improvements

### Fixes
- AUR
    - not finding some dependencies declared as files instead of the package names (e.g: dolphin-emu-git )
    - replaces the term **mirror** by **repository**
    

## [0.7.3] 2019-11-29
### Improvements
- Not breaking the application when a i18n (translation) key was not found
- Adding all english (**en**) i18n keys to help people with the application translation
- AppImage
    - AppImage updater daemon replaced by a default Python thread to reduce memory usage
- AUR
    - The optimized **makepkg.conf** file is now generated at **~/.config/bauh/arch/makepkg.conf** and passed as a parameter during package builds to not provoke the auto-merge of **/etc/makepkg.conf** and the old generated **~/.makepkg.conf**.
    (P.S: if your **~/.makepkg.conf** was generated by bauh, consider deleting it as it will be useless for bauh now and may impact your other Arch compilation tools). Behavior discussed in [#30](https://github.com/vinifmor/bauh/issues/30).
    - Removing an unnecessary **prepare** step executed during dependency checking reducing the packages installation time. Also this step was preventing some packages to install due to its repeated execution ( e.g: xdman )
    - Now AUR packages are enabled by default, but a warning is displayed in the installation dialog
    - New package suggestions
- Caching Snap and Flatpak suggestions [#23](https://github.com/vinifmor/bauh/issues/23)
- i18n:
    - Catalan contributions by [fitojb](https://github.com/fitojb)
    - German contributions by [JonasLoos](https://github.com/JonasLoos)
    - Italian contributions by [albanobattistella](https://github.com/albanobattistella)
- minor UI improvements
    
### Features
- New command line argument to clean the configuration and cache files: `--clean`   
     
### Fixes
- Flatpak
    - Ignoring no related updates ( there are some scenarios the updates are not listed due to warnings / suggestions related to some specific runtimes if the param **--no-related** is not informed )
    
### UI
- AUR
    - Textual dependencies replaced by read-only checkboxes on Required Dependencies confirmation dialog
    - Optional Dependencies installation dialog now has a type icon beside the dependency name

## [0.7.2] 2019-11-01
### Improvements
- Snap
    - not showing **License** in the info window if it defined as **unset**
- Flatpak:
    - "Remotes not set" warning informing to the user that Flatpak support can be disabled  
- showing suggestions if the user changes the application types available and there are no applications installed    
- i18n: spanish contributions by [fitojb](https://github.com/fitojb)
- minor labels improvements

### UI
- Displaying a **verified** green icon next to a verified publisher's name

### Fixes
- Snap
    - The application crashes due to Snap API checking when snap is not installed ( introduced in **0.7.1** )
    

## [0.7.1] 2019-10-25
### Features
- Snap:
    - if the **stable** channel is not available while an application is being installed, a popup is displayed allowing the user to choose a different one ( e.g: dbeaver-ce )

### Improvements
- 3 password attempts for root authentication
- not changing the table applied filters after a uninstall
- cleaning the progress bar substatus after each upgrade
- sorted categories
- AppImage:
    - showing an error popup when **AppImageLauncher** messes up with an application installation
- Flatpak:
    - Runtimes now are categorized as "runtime"
    - Formatting the API categories to the same format provided by the other packaging technologies
- AUR:
    - showing a "user-friendly" popup when there are integrity issues with the source-files of a building package
    - not waiting for the categories file to be retrieved from the cloud during application boot ( reduces boot time )
    - caching cloud categories to the disk so they can be used in scenarios when it is not possible to retrieve them ( e.g: internet is off )
    - mapping known search key words to the specific package name ( e.g:"google chrome" will become "google-chrome" )
- Snap:
    - not waiting for the categories file to be retrieved from the cloud during application boot ( reduces boot time )
    - caching cloud categories to the disk so they can be used in scenarios when it is not possible to retrieve them ( e.g: internet is off )
    - showing a warning popup when the Snap API is out
    - Snaps not treated as applications with be categorized as "runtime" at least
- minor thread improvements

### UI
- Screenshots panel:
    - "downloading" label replaced by a progress bar
    
### Fixes
- application not initializing when there is no internet connection
- not loading application icons after some filters are applied to the table results
- not reloading the available categories after asynchronous data is fetched
- not keeping the update toggle-button state after a filter is applied
- AUR:
    - update-checking for some scenarios
    - not respecting **ignorepkg** settings in **pacman.conf**
    - not able to handle **missing dependencies with symbols** ( e.g: libpng++ )
    - not able to work with **.xpm** icons
    - not mapping categories to the search results

## [0.7.0] 2019-10-18
### Features
- AppImage support ( see below )
- **Screenshots** button and panel
- **Categories** filter

### Improvements
- Flatpak:
    - History panel now shows formatted dates
    - Info available for not installed applications
- Snap:
    - Improved how the the application verification is done ( if a given Snap is an application )
- AUR:
    - Optional dependencies are not checked by default in their installation popup.
- History panel can now me maximized, minimized and allows to copy column content.
- It is possible to use custom tray icons via the environment variables: **BAUH_TRAY_DEFAULT_ICON_PATH** and **BAUH_TRAY_UPDATES_ICON_PATH** ( displayed when there are updates )
- Minor UI improvements

### Fixes
- cache thread lock that was eventually hanging the application
- Flatpak:
    - Runtimes update-checking for version 1.5.X
- Snap:
    - retrieving installed applications information for Ubuntu based distros
- Application icon replaced by the type icon in the Info, History and Screenshots panels due to unexpected Qt crashes
- minor UI fixes

### AppImage support
- Search, install, uninstall, downgrade, launch and retrieve the applications history
- Supported sources: [AppImageHub](https://appimage.github.io) ( **applications with no releases published to GitHub are currently not available** )
- Adds desktop entries ( menu shortcuts ) for the installed applications ( **~/.local/share/applications**)

## [0.6.4] 2019-10-13
### Fixes
- Flatpak update-checking for version 1.5.X

## [0.6.3] 2019-10-11
### Fixes
- AUR update check for some scenarios
- table not showing some update versions due to a strange Python String comparison behavior ( e.g: the string version '0.1.90' is being handled as higher than '0.1.120' )

## [0.6.2] 2019-10-02
### Improvements
- Update notifications showing the number of updates by type as well ( if they are from more than one packaging type )
- Snap:
    - **Installed** info field split into **version** and **size**
- AUR:
    - Installed files available in the Info window
    - Improving Arch distro checking

### Fixes
- Update-check daemon not showing notifications
- Not retrieving the system default locale to translate the application texts
- Not updating translations when the default locale is different from 'en'
- Installed button available after a recent installation if a new search is done
- Flatpak:
    - error when retrieving information ( Flatpak 1.0.X )
- Snap:
    - apps with commands different from their names do not launch
- AUR:
    - not ignoring downgrade warnings for different locales

## [0.6.1] 2019-09-26
### Improvements
- Better warning presentation when there are several messages
- Better AUR update check handling
- "Show" button available for all information fields

### Fixes
- Error when retrieving suggestions
- snapd health check when snapd.service is available
- AUR: not showing all optional dependencies ( Info )


## [0.6.0] 2019-09-25
### Features
- Supporting **AUR** packages ( see below )
- Now it is possible to enable / disable the packaging technologies via graphical interface using the **Application types** action in the lower **Settings** button
- Environment variables / parameters **BAUH_FLATPAK (--flatpak)** and **BAUH_SNAP (--snap)** removed in favor of the feature above
- Qt style / theme combo selector ( environment variable / parameter **BAUH_THEME (--theme)** removed )
- New **Launch button**: can launch application packages
- New **Installed button**: quickly retrieves the installed packages without a full refresh ( available after a search )
- Publisher / maintainer column in the packages table
- **Extra actions** button located in right lower corner
- Package "Name" filter field ( above the packages table )
- Showing the number of packages being shown by the total found in the right lower corner
- **Show button** for large fields in the **Info** window

### Improvements
- Reading installed Snaps now takes around 95% less time
- Reading Snap suggestions now takes around 75% less time
- Reading installed Flatpaks now takes around 45% less time
- "snap" and "snapd" installation check response time reduced
- Refreshing only the associated package type after a successful operation (uninstall, downgrade, ...) ( **installation** has a different treatment. See below )
- Only the installed package is displayed after a successful installation
- Progress bar status can now be controlled by the software manager (gem) while an operation is being executed
- Flatpak: showing runtime branches as versions when they are not available
- better internet offline handling
- installation logs are saved at **/tmp/bauh/logs/install**
- Environment variable / parameter **BAUH_UPDATE_NOTIFICATION** renamed to **BAUH_SYSTEM_NOTIFICATIONS** and now works for any system notification
- Environment variable / parameter **BAUH_DOWNLOAD_MULTITHREAD**: if source files should be downloaded using multi-threads (not supported by all **gems**).
- Environment variables / parameter **BAUH_MAX_DISPLAYED**: controls the maximum number of displayed apps ( default to 50 )
- Environment variables / parameter **BAUH_LOGS**: activates console logging.
- small UI improvements

### UI Changes
- **Upgrade selected** and **Refresh** buttons now have text labels and new colors
- Updates warning icon removed
- Progress bar height reduced
- Packaging type checkbox filters replaced by a combo box (single select)
- Search bar resized

### Fixes
- flatpak: cached app current version
- flatpak: update notification for runtimes with the same name
- flatpak: some warnings are treated as errors after downgrading
- disk loader not filling all requested cached data from the disk
- Ubuntu root password check
- [Ubuntu 19.04 pip3 install issue](https://github.com/vinifmor/bauh/issues/3)

### AUR support (**arch gem**):
- Search, install, uninstall, downgrade, retrieve history and launch packages
- Faster source files downloads improving installation speed ( see **README.md** for more information )
- Automatically improves package compilations ( see **README.md** for more information )

### Code
- Code was internally modularized as: **api** (conceptual classes used to create custom software managers or **gems**), **gems** (software managers), **commons** (common classes shared among the **view** and **gems**), **view** (UI code)
- **api** allows custom operations so the **gems** can provide actions that the current GUI does not support (Snap "refresh" was refactored as a custom operation)

### Comments
- the application settings are stored in **~/.config/bauh/config.json**


## [0.5.2] 2019-09-06
### Features
- New environment variable / parameter to set a custom QT theme for the application: BAUH_THEME (--theme)
### Fixes
- wrong management panel resizing for some scenarios
- bad application theme when fusion or breeze are not set as default QT theme / style


## [0.5.1] - 2019-08-12
### Improvements:
- suggestions are now retrieved asynchronously taking 45% less time.
- search response takes an average of 20% less time ( reaching 35% for several results )
- app boot takes 98% less time when snapd is installed, but disabled
- BAUH_TRAY (--tray) is not enabled by default (0).
### Fixes
- not showing correctly the latest flatpak app versions when bringing the search results
- flatpak client dependency<|MERGE_RESOLUTION|>--- conflicted
+++ resolved
@@ -4,13 +4,6 @@
 
 The format is based on [Keep a Changelog](https://keepachangelog.com/en/1.0.0/).
 
-<<<<<<< HEAD
-## [0.9.3] 2020
-### Features
-- Arch
-    - supporting repository packages multi-threaded download (it is not enabled by default, but can be enabled through the settings window)
-     
-=======
 ## [0.9.4] 2020
 ### Features
 - Ignore updates: now it is possible to ignore updates from software packages through their actions button (**+**). Supported types: Arch packages, Flatpaks and AppImages
@@ -29,6 +22,9 @@
     <p align="center">
         <img src="https://raw.githubusercontent.com/vinifmor/bauh/staging/pictures/releases/0.9.4/updates_ignored_category.png">
     </p>
+    
+- Arch
+	- supporting repository packages multi-threaded download (it is not enabled by default, but can be enabled through the settings window)
 
 
 ### Improvements
@@ -58,7 +54,6 @@
 ### Improvements
 - some custom actions not related to installed packages state will not refresh the table after succeeded
 
->>>>>>> 99c0a518
 ### Fixes
 - Arch
     - "clean cache" operation was not working in some scenarios
