# Changelog
All notable changes to this project will be documented in this file.


The format is based on [Keep a Changelog](https://keepachangelog.com/en/1.0.0/).

<<<<<<< HEAD
## [0.9.0] - 2020
### Features
- UI
    - new initialization dialog showing tasks that need to be done before using bauh
    - new custom actions button ( displays specific action available for each packaging provider )
- Arch
    - support for packages from configured repositories ( search, install, upgrade, downgrade, history, info )
    - removing old cached versions from the disk cache when uninstalling a package ( can be disabled on settings -> **clean_cached** )
    - database synchronization on startup ( **enabled by default**. Can be disabled on settings -> **sync_databases_startup** )
    - mirrors refreshing on startup ( **disabled by default**. Can be enabled on settings -> **refresh_mirrors_startup** )
    - custom actions ( available through the new custom actions button )
        - synchronize packages database: synchronizes the database against the configured mirrors
        - refresh mirrors: allows the user to define multiple mirrors locations, sort by the fastest and update the packages database
     - new settings to enable / disable AUR and repository packages management: `aur` and `repositories`
- Web
    - **Clean installation environment** custom action: removes all the installation environment folders ( it does not remove installed apps )
- AppImage
    - Custom actions
        - **Install AppImage file**: allows to install a external AppImage file
        - **Upgrade file**: allows to upgrade a manually installed AppImage file        
    
### Improvements
- new parameters
    - `--settings`: opens only the settings panel
- now the root password is asked only once ( can be disabled through the new settings property `store_root_password` )
- Arch
    - dialog design when the package cannot be uninstalled due to required packages
- UI
    - table update performance
    - the name filter now delays 1 second before being applied
    - time to determine the selected packages to upgrade reduced
    - displaying the upgrade required packages in the same dialog of the upgrade order
    - displaying the upgrade size ( Arch only )
    
### Improvements
- tray
    - sorting types on update notification
    
### Fixes
- table not displaying all updates when the "updates filter" is clicked several times
     
    
## [0.8.5] - 2020-03
=======
## [0.8.5] - 2020-03-11
>>>>>>> 83aab1ff
### Fixes
- Web
    - not able to inject javascript fixes ( WhatsApp Web not working) [#74](https://github.com/vinifmor/bauh/issues/74)
    - not informing StartupWMClass on generated desktop entries ( prevents Gnome to link the Favorite shortcut with the app instance [#76](https://github.com/vinifmor/bauh/issues/76) )
    - some installed apps were not being displayed as installed in the search results
- UI
    - categories filter being displayed during ongoing actions
    - settings: not matching the default system locale with the available options

### Improvements
- AUR
    - preventing the dependencies checking algorithm to add duplicates
- UI
    - error handling when it is not possible to load icon files

### i18n additions / fixes
- Russian ( ru )
    - [leoneii](https://github.com/leoneii) - PRs:  [#66](https://github.com/vinifmor/bauh/pull/66), [#67](https://github.com/vinifmor/bauh/pull/67), [#68](https://github.com/vinifmor/bauh/pull/68)
    - [mountain-biker85](https://github.com/mountain-biker85) - PRs: [#70](https://github.com/vinifmor/bauh/pull/70), [#71](https://github.com/vinifmor/bauh/pull/71), [#72](https://github.com/vinifmor/bauh/pull/72)
- German ( de )
    - [EduardDopler](https://github.com/EduardDopler) - PRs: [#78](https://github.com/vinifmor/bauh/pull/78)

## [0.8.4] - 2020-02-21
### Improvements
- UI
    - treating multiple lines on the application's description displayed on the table
- AUR
    - generating the semantic search map on demand instead of storing it in memory
- Russian translations by: 
    - [leoneii](https://github.com/leoneii) -  PRs: [#61](https://github.com/vinifmor/bauh/pull/61) [#63](https://github.com/vinifmor/bauh/pull/63)
    - [mountain-biker85](https://github.com/mountain-biker85) - PRs: [#62](https://github.com/vinifmor/bauh/pull/62) [#64](https://github.com/vinifmor/bauh/pull/64)
### Fixes
- Snap
    - not able to launch applications on some distros ( e.g: OpenSuse ) [#58](https://github.com/vinifmor/bauh/issues/58)
- AUR
    - package name tooltip was displaying only the repository ( table row )
- UI
    - not displaying some priority search results at the top of the table


## [0.8.3] - 2020-02-13
### Improvements
- New update lifecycle:
    - now every package manager must provide all requirements before upgrading all selected packages ( can be disabled through the settings file **~/.config/bauh/config.yml** or the UI )
    - now every package manager must provide the best upgrade order for all the selected packages ( can be disabled through the settings file **~/.config/bauh/config.yml** or the UI )
- AUR
    - allowing the user to bypass checksum errors when installing / upgrading / downgrading packages
    - improved how missing dependencies are checked when installing a new package ( the old way was not identifying some missing dependencies of **anbox-git** ). It is possible to use the old algorithm by setting **simple_checking** to **true** in **~/.config/bauh/arch.yml**. More information at [README](https://github.com/vinifmor/bauh/#aur--arch-).
    - checking architecture dependencies (x86_64, i686)
    - architecture dependencies are displayed on the info window as well
    - optimizations to speed up zst packages building
    - showing a warning message when trying to install / update / downgrade a package with the root user
- UI:
    - **Settings** available as a tray action as well
    - minor improvements
- the temp dir used now has a different name if you launch bauh as the root user to avoid permissioning issues ( **/tmp/bauh_root** )

### Fixes
- AUR:
    - not able to downgrade some packages with multiple equal versions on their release history
- Web:
    - not able to launch applications for the root user
    - not able to upgrade the environment's NodeJS version
- handling internet timeout errors
- minor fixes
    

## [0.8.2] - 2020-01-31
### Features
- New **Settings** panel ( displayed when the lower **Settings** button is clicked ). It allows to change all settings.

### Improvements
- Flatpak
    - configuration file ( **flatpak.yml** ) will be created during the initialization ( on **0.8.1** it would only be created during the first app installation )
- AUR
    - the custom **makepkg.conf** generated at **~/.config/bauh/arch** will enable **ccache** if available on the system
    - downgrading time reduced due to the fix described in ***Fixes***
    - package databases synchronization once a day ( or every device reboot ) before the first package installation / upgrade / downgrade. This behavior can be disabled on **~/.config/arch.yml** / or the new settings panel
    ```
    sync_databases: true  # enabled by default
    ```
- Configuration ( **~/.config/bauh/config.yml** )
    - new property **hdpi** allowing to disable HDPI improvements
    ```
    ui:
        hdpi: true # enabled by default
    ```
  - new property **auto_scale** activates Qt auto screen scale factor ( **QT_AUTO_SCREEN_SCALE_FACTOR** ). It fixes scaling issues 
    for some desktop environments ( like Gnome ) [#1](https://github.com/vinifmor/bauh/issues/1)
    ```
     ui:
        auto_scale: false  # disabled by default
    ```
### Fixes
- AUR
    - not treating **makedepends** as a list during dependency checking ( **anbox-git** installation was crashing )
    - not considering the package name itself as **provided** during dependency checking ( **anbox-git** installation was crashing )
    - not pre-downloading some source files ( e.g: from **anbox-image** )
    - not able to install packages based on other packages ( package name != package base ). e.g: **anbox-modules-dkms-git** > **anbox-git**
    - downgrade: pre-downloading sources from the latest version instead of the older
- Flatpak
    - downgrade: displaying "No Internet connection" when an error happens during commits reading
    - Flatpak < 1.5: an exception happens when trying to retrieve the information from partials
- UI:
    - **About** window icons scaling
    - Toolbar buttons get hidden [#5](https://github.com/vinifmor/bauh/issues/5)
    - not displaying icons retrieved from a HTTP redirect
    - minor bug fixes
    
### UI
- **Style selector** and **Application types** menu action moved to the new **Settings panel**
- **About** menu action split from the **Settings** menu as a new button
- The file chooser component now has a clean button alongside

## [0.8.1] 2020-01-14
### Features
- Flatpak
    - allow the user to choose the application installation level: **user** or **system** [#47](https://github.com/vinifmor/bauh/issues/47)
    - able to deal with user and system applications / runtimes [#47](https://github.com/vinifmor/bauh/issues/47)
    - able to list partial updates for Flatpak >= 1.4
    - new configuration file located at **~/.config/bauh/flatpak.yml** ( it allows to define a default installation level )
    
### Improvements
- All icons are now SVG files
- HDPI support improvements ( by [octopusSD](https://github.com/octopusSD) )
- Flatpak
    - the application name tooltip now displays the installation level. e.g: **gedit ( system )**
    - info window displaying the installation level
    - "remote not set" warning dropped in favor of the new behavior: automatically adds Flathub as the default remote at the user level
- Snap
    - snapd checking routine refactored
- Web
    - not using HTTP sessions anymore to perform the searches. It seems to avoid URLs not being found after an internet drop event
    - supporting JPEG images as custom icons
- UI
    - widgets visibility settings: the main widgets now should always be visible ( e.g: toolbar buttons )
    - scaling
    
### Fixes
- missing categories i18n [#48](https://github.com/vinifmor/bauh/issues/48)
- Flatpak:
    - updating application dependencies during updating and downgrading
- Web:
    - not handling HTTP connection issues
- not passing the Home path as a String for subprocesses ( an exception happens for Python 3.5 )
- UI:
    - not verifying if an icon path is a file
    - minor fixes

### UI
- Default **Type** icon removed from the Type filter to make the design more consistent

## [0.8.0] 2019-12-24
### Features
- Native Web applications support:
    - if an URL is typed on the search bar, a native web application result will be displayed on the table.
    - bauh relies on [NodeJS](https://nodejs.org/en/), [Electron](https://electronjs.org/) and [nativefier](https://github.com/jiahaog/nativefier) to install the Web applications, but there is no need to have them installed on your system. Bauh will create its own installation environment with these technologies in **~/.local/share/bauh/web/env**.
    - suggestions are retrieved from [suggestions.txt](https://github.com/vinifmor/bauh-files/blob/master/web/suggestions.yml)
    - requires only **python-beautifulsoup4** and **python-lxml** to be enabled
- **Suggestions** button: it shows some application suggestions 

### Improvements
- configuration file **~/.config/bauh/config.json** renamed to **~/.config/bauh/config.yml**
- some parameters and environment variables were moved to the configuration file ( **~/.config/bauh/config.yml** )
```
disk_cache:  # old '--disk_cache'
  enabled: true
download:
  icons: true # old '--download-icons'
  multithreaded: true  # old '--download-mthread'
gems: null 
locale: null  # old '--locale'
memory_cache:
  data_expiration: 3600 # old '--cache-exp'
  icon_expiration: 300  # old '--icon-exp'
suggestions:
  by_type: 10  # new -> defines the max number of suggestions by package type
  enabled: true  # old '--sugs'
system:
  notifications: true  # old '--system-notifications'
  single_dependency_checking: false  # old '---check-packaging-once'
ui:
  style: null  
  table:
    max_displayed: 50  # old '--max-displayed'
  tray:
    default_icon: null  # old environment variable 'BAUH_TRAY_DEFAULT_ICON_PATH'
    updates_icon: null  # old environment variable 'BAUH_TRAY_UPDATES_ICON_PATH'
updates:
  check_interval: 30  # old '--check-interval'

```
- The default update checking interval is now 30 seconds
- New tray icons loading priority: 
    1) Icon paths defined in **~/.config/bauh/config.yml**
    2) Icons from the system with the following names: `bauh_tray_default` and `bauh_tray_updates`
    3) Own packaged icons
- Now bauh considers the default system icon for the notifications and panel. If there is none, then it will use its own.
- AppImage:
    - cleaning the downloaded database files when **--reset** is passed as parameter
    - environment variables **BAUH_APPIMAGE_DB_UPDATER** and **BAUH_APPIMAGE_DB_UPDATER_TIME** dropped in favor of the new configuration file located at **~/.config/bauh/appimage.yml**
    - suggestions are now retrieved from [suggestions.txt](https://github.com/vinifmor/bauh-files/blob/master/appimage/suggestions.txt)
- AUR:
    - The AUR indexer daemon is not running every 20 minutes anymore. It will only run during the boot, and will generate the optimized index
    at **/tmp/bauh/arch/aur.txt**. This new behavior does not harm the current experience, and reduces memory usage. More information about this behavior in [README](https://github.com/vinifmor/bauh/blob/master/README.md).
    - Environment variable **BAUH_ARCH_AUR_INDEX_UPDATER** dropped in favor of the behavior described above.
    - Environment variables **BAUH_ARCH_OPTIMIZE** and **BAUH_ARCH_CHECK_SUBDEPS** dropped in favor of the new configuration file located at **~/.config/bauh/arch.yml**
    - suggestions are now retrieved from [suggestions.txt](https://github.com/vinifmor/bauh-files/blob/master/aur/suggestions.txt)  
- Flatpak:
    - suggestions are now retrieved from [suggestions.txt](https://github.com/vinifmor/bauh-files/blob/master/flatpak/suggestions.txt)
- Snap:
    - suggestions are now retrieved from [suggestions.txt](https://github.com/vinifmor/bauh-files/blob/master/snap/suggestions.txt)
  
- Minor memory improvements
- Minor UI improvements

### Fixes
- AUR:
    - an exception happens when retrieving matches from the cached AUR index
    - not using the optimized compilation settings if the custom makepkg file is not found during the installation process
- minor fixes

## [0.7.5] 2019-12-20
### Fixes
- Fix missing i18n keys when there are no mapped translations for the system's default locale [#40](https://github.com/vinifmor/bauh/issues/40)
- Tray icon is not updating its status after an application is uninstalled

## [0.7.4] 2019-12-09
### Improvements
- AUR
    - retrieving and displaying all transitive required dependencies ( it can be disabled via the new environment variable **BAUH_ARCH_CHECK_SUBDEPS=0** )
    - displaying **makedepends** and **checkdepends** in the info window
    - Some AUR labels have been changed to not confuse the user
- **--clean** param renamed to **--reset**
- Minor UI improvements

### Fixes
- AUR
    - not finding some dependencies declared as files instead of the package names (e.g: dolphin-emu-git )
    - replaces the term **mirror** by **repository**
    

## [0.7.3] 2019-11-29
### Improvements
- Not breaking the application when a i18n (translation) key was not found
- Adding all english (**en**) i18n keys to help people with the application translation
- AppImage
    - AppImage updater daemon replaced by a default Python thread to reduce memory usage
- AUR
    - The optimized **makepkg.conf** file is now generated at **~/.config/bauh/arch/makepkg.conf** and passed as a parameter during package builds to not provoke the auto-merge of **/etc/makepkg.conf** and the old generated **~/.makepkg.conf**.
    (P.S: if your **~/.makepkg.conf** was generated by bauh, consider deleting it as it will be useless for bauh now and may impact your other Arch compilation tools). Behavior discussed in [#30](https://github.com/vinifmor/bauh/issues/30).
    - Removing an unnecessary **prepare** step executed during dependency checking reducing the packages installation time. Also this step was preventing some packages to install due to its repeated execution ( e.g: xdman )
    - Now AUR packages are enabled by default, but a warning is displayed in the installation dialog
    - New package suggestions
- Caching Snap and Flatpak suggestions [#23](https://github.com/vinifmor/bauh/issues/23)
- i18n:
    - Catalan contributions by [fitojb](https://github.com/fitojb)
    - German contributions by [JonasLoos](https://github.com/JonasLoos)
    - Italian contributions by [albanobattistella](https://github.com/albanobattistella)
- minor UI improvements
    
### Features
- New command line argument to clean the configuration and cache files: `--clean`   
     
### Fixes
- Flatpak
    - Ignoring no related updates ( there are some scenarios the updates are not listed due to warnings / suggestions related to some specific runtimes if the param **--no-related** is not informed )
    
### UI
- AUR
    - Textual dependencies replaced by read-only checkboxes on Required Dependencies confirmation dialog
    - Optional Dependencies installation dialog now has a type icon beside the dependency name

## [0.7.2] 2019-11-01
### Improvements
- Snap
    - not showing **License** in the info window if it defined as **unset**
- Flatpak:
    - "Remotes not set" warning informing to the user that Flatpak support can be disabled  
- showing suggestions if the user changes the application types available and there are no applications installed    
- i18n: spanish contributions by [fitojb](https://github.com/fitojb)
- minor labels improvements

### UI
- Displaying a **verified** green icon next to a verified publisher's name

### Fixes
- Snap
    - The application crashes due to Snap API checking when snap is not installed ( introduced in **0.7.1** )
    

## [0.7.1] 2019-10-25
### Features
- Snap:
    - if the **stable** channel is not available while an application is being installed, a popup is displayed allowing the user to choose a different one ( e.g: dbeaver-ce )

### Improvements
- 3 password attempts for root authentication
- not changing the table applied filters after a uninstall
- cleaning the progress bar substatus after each upgrade
- sorted categories
- AppImage:
    - showing an error popup when **AppImageLauncher** messes up with an application installation
- Flatpak:
    - Runtimes now are categorized as "runtime"
    - Formatting the API categories to the same format provided by the other packaging technologies
- AUR:
    - showing a "user-friendly" popup when there are integrity issues with the source-files of a building package
    - not waiting for the categories file to be retrieved from the cloud during application boot ( reduces boot time )
    - caching cloud categories to the disk so they can be used in scenarios when it is not possible to retrieve them ( e.g: internet is off )
    - mapping known search key words to the specific package name ( e.g:"google chrome" will become "google-chrome" )
- Snap:
    - not waiting for the categories file to be retrieved from the cloud during application boot ( reduces boot time )
    - caching cloud categories to the disk so they can be used in scenarios when it is not possible to retrieve them ( e.g: internet is off )
    - showing a warning popup when the Snap API is out
    - Snaps not treated as applications with be categorized as "runtime" at least
- minor thread improvements

### UI
- Screenshots panel:
    - "downloading" label replaced by a progress bar
    
### Fixes
- application not initializing when there is no internet connection
- not loading application icons after some filters are applied to the table results
- not reloading the available categories after asynchronous data is fetched
- not keeping the update toggle-button state after a filter is applied
- AUR:
    - update-checking for some scenarios
    - not respecting **ignorepkg** settings in **pacman.conf**
    - not able to handle **missing dependencies with symbols** ( e.g: libpng++ )
    - not able to work with **.xpm** icons
    - not mapping categories to the search results

## [0.7.0] 2019-10-18
### Features
- AppImage support ( see below )
- **Screenshots** button and panel
- **Categories** filter

### Improvements
- Flatpak:
    - History panel now shows formatted dates
    - Info available for not installed applications
- Snap:
    - Improved how the the application verification is done ( if a given Snap is an application )
- AUR:
    - Optional dependencies are not checked by default in their installation popup.
- History panel can now me maximized, minimized and allows to copy column content.
- It is possible to use custom tray icons via the environment variables: **BAUH_TRAY_DEFAULT_ICON_PATH** and **BAUH_TRAY_UPDATES_ICON_PATH** ( displayed when there are updates )
- Minor UI improvements

### Fixes
- cache thread lock that was eventually hanging the application
- Flatpak:
    - Runtimes update-checking for version 1.5.X
- Snap:
    - retrieving installed applications information for Ubuntu based distros
- Application icon replaced by the type icon in the Info, History and Screenshots panels due to unexpected Qt crashes
- minor UI fixes

### AppImage support
- Search, install, uninstall, downgrade, launch and retrieve the applications history
- Supported sources: [AppImageHub](https://appimage.github.io) ( **applications with no releases published to GitHub are currently not available** )
- Adds desktop entries ( menu shortcuts ) for the installed applications ( **~/.local/share/applications**)

## [0.6.4] 2019-10-13
### Fixes
- Flatpak update-checking for version 1.5.X

## [0.6.3] 2019-10-11
### Fixes
- AUR update check for some scenarios
- table not showing some update versions due to a strange Python String comparison behavior ( e.g: the string version '0.1.90' is being handled as higher than '0.1.120' )

## [0.6.2] 2019-10-02
### Improvements
- Update notifications showing the number of updates by type as well ( if they are from more than one packaging type )
- Snap:
    - **Installed** info field split into **version** and **size**
- AUR:
    - Installed files available in the Info window
    - Improving Arch distro checking

### Fixes
- Update-check daemon not showing notifications
- Not retrieving the system default locale to translate the application texts
- Not updating translations when the default locale is different from 'en'
- Installed button available after a recent installation if a new search is done
- Flatpak:
    - error when retrieving information ( Flatpak 1.0.X )
- Snap:
    - apps with commands different from their names do not launch
- AUR:
    - not ignoring downgrade warnings for different locales

## [0.6.1] 2019-09-26
### Improvements
- Better warning presentation when there are several messages
- Better AUR update check handling
- "Show" button available for all information fields

### Fixes
- Error when retrieving suggestions
- snapd health check when snapd.service is available
- AUR: not showing all optional dependencies ( Info )


## [0.6.0] 2019-09-25
### Features
- Supporting **AUR** packages ( see below )
- Now it is possible to enable / disable the packaging technologies via graphical interface using the **Application types** action in the lower **Settings** button
- Environment variables / parameters **BAUH_FLATPAK (--flatpak)** and **BAUH_SNAP (--snap)** removed in favor of the feature above
- Qt style / theme combo selector ( environment variable / parameter **BAUH_THEME (--theme)** removed )
- New **Launch button**: can launch application packages
- New **Installed button**: quickly retrieves the installed packages without a full refresh ( available after a search )
- Publisher / maintainer column in the packages table
- **Extra actions** button located in right lower corner
- Package "Name" filter field ( above the packages table )
- Showing the number of packages being shown by the total found in the right lower corner
- **Show button** for large fields in the **Info** window

### Improvements
- Reading installed Snaps now takes around 95% less time
- Reading Snap suggestions now takes around 75% less time
- Reading installed Flatpaks now takes around 45% less time
- "snap" and "snapd" installation check response time reduced
- Refreshing only the associated package type after a successful operation (uninstall, downgrade, ...) ( **installation** has a different treatment. See below )
- Only the installed package is displayed after a successful installation
- Progress bar status can now be controlled by the software manager (gem) while an operation is being executed
- Flatpak: showing runtime branches as versions when they are not available
- better internet offline handling
- installation logs are saved at **/tmp/bauh/logs/install**
- Environment variable / parameter **BAUH_UPDATE_NOTIFICATION** renamed to **BAUH_SYSTEM_NOTIFICATIONS** and now works for any system notification
- Environment variable / parameter **BAUH_DOWNLOAD_MULTITHREAD**: if source files should be downloaded using multi-threads (not supported by all **gems**).
- Environment variables / parameter **BAUH_MAX_DISPLAYED**: controls the maximum number of displayed apps ( default to 50 )
- Environment variables / parameter **BAUH_LOGS**: activates console logging.
- small UI improvements

### UI Changes
- **Upgrade selected** and **Refresh** buttons now have text labels and new colors
- Updates warning icon removed
- Progress bar height reduced
- Packaging type checkbox filters replaced by a combo box (single select)
- Search bar resized

### Fixes
- flatpak: cached app current version
- flatpak: update notification for runtimes with the same name
- flatpak: some warnings are treated as errors after downgrading
- disk loader not filling all requested cached data from the disk
- Ubuntu root password check
- [Ubuntu 19.04 pip3 install issue](https://github.com/vinifmor/bauh/issues/3)

### AUR support (**arch gem**):
- Search, install, uninstall, downgrade, retrieve history and launch packages
- Faster source files downloads improving installation speed ( see **README.md** for more information )
- Automatically improves package compilations ( see **README.md** for more information )

### Code
- Code was internally modularized as: **api** (conceptual classes used to create custom software managers or **gems**), **gems** (software managers), **commons** (common classes shared among the **view** and **gems**), **view** (UI code)
- **api** allows custom operations so the **gems** can provide actions that the current GUI does not support (Snap "refresh" was refactored as a custom operation)

### Comments
- the application settings are stored in **~/.config/bauh/config.json**


## [0.5.2] 2019-09-06
### Features
- New environment variable / parameter to set a custom QT theme for the application: BAUH_THEME (--theme)
### Fixes
- wrong management panel resizing for some scenarios
- bad application theme when fusion or breeze are not set as default QT theme / style


## [0.5.1] - 2019-08-12
### Improvements:
- suggestions are now retrieved asynchronously taking 45% less time.
- search response takes an average of 20% less time ( reaching 35% for several results )
- app boot takes 98% less time when snapd is installed, but disabled
- BAUH_TRAY (--tray) is not enabled by default (0).
### Fixes
- not showing correctly the latest flatpak app versions when bringing the search results
- flatpak client dependency<|MERGE_RESOLUTION|>--- conflicted
+++ resolved
@@ -4,7 +4,6 @@
 
 The format is based on [Keep a Changelog](https://keepachangelog.com/en/1.0.0/).
 
-<<<<<<< HEAD
 ## [0.9.0] - 2020
 ### Features
 - UI
@@ -47,10 +46,7 @@
 - table not displaying all updates when the "updates filter" is clicked several times
      
     
-## [0.8.5] - 2020-03
-=======
 ## [0.8.5] - 2020-03-11
->>>>>>> 83aab1ff
 ### Fixes
 - Web
     - not able to inject javascript fixes ( WhatsApp Web not working) [#74](https://github.com/vinifmor/bauh/issues/74)
