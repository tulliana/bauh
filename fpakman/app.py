import argparse
import os
import sys
from pathlib import Path

import requests
from PyQt5.QtGui import QIcon
from PyQt5.QtWidgets import QApplication
from colorama import Fore

from fpakman import __version__, __app_name__
from fpakman.core import resource
from fpakman.core.controller import GenericApplicationManager
from fpakman_api.util.disk import DiskCacheLoaderFactory
from fpakman.core.flatpak.constants import FLATPAK_CACHE_PATH
from fpakman.core.flatpak.controller import FlatpakManager
from fpakman.core.flatpak.model import FlatpakApplication
from fpakman.util import util
from fpakman.util.cache import Cache
from fpakman.util.memory import CacheCleaner
from fpakman.view.qt import dialog
from fpakman.view.qt.systray import TrayIcon


def log_msg(msg: str, color: int = None):

    if color is None:
        print('[{}] {}'.format(__app_name__, msg))
    else:
        print('{}[{}] {}{}'.format(color, __app_name__, msg, Fore.RESET))


parser = argparse.ArgumentParser(prog=__app_name__, description="GUI for Flatpak applications management")
parser.add_argument('-v', '--version', action='version', version='%(prog)s {}'.format(__version__))
parser.add_argument('-e', '--cache-exp', action="store", default=int(os.getenv('FPAKMAN_CACHE_EXPIRATION', 60 * 60)), type=int, help='cached API data expiration time in SECONDS. Default: %(default)s')
parser.add_argument('-ie', '--icon-exp', action="store", default=int(os.getenv('FPAKMAN_ICON_EXPIRATION', 60 * 5)), type=int, help='cached icons expiration time in SECONDS. Default: %(default)s')
parser.add_argument('-l', '--locale', action="store", default=os.getenv('FPAKMAN_LOCALE', 'en'), help='Translation key. Default: %(default)s')
parser.add_argument('-i', '--check-interval', action="store", default=int(os.getenv('FPAKMAN_CHECK_INTERVAL', 60)), type=int, help='Updates check interval in SECONDS. Default: %(default)s')
parser.add_argument('-n', '--update-notification', action="store", choices=[0, 1], default=os.getenv('FPAKMAN_UPDATE_NOTIFICATION', 1), type=int, help='Enables / disables system notifications for new updates. Default: %(default)s')
parser.add_argument('-dc', '--disk-cache', action="store", choices=[0, 1], default=os.getenv('FPAKMAN_DISK_CACHE', 1), type=int, help='Enables / disables disk cache. When disk cache is enabled, the installed applications data are loaded faster. Default: %(default)s')
parser.add_argument('-di', '--download-icons', action="store", choices=[0, 1], default=os.getenv('FPAKMAN_DOWNLOAD_ICONS', 1), type=int, help='Enables / disables app icons download. It may improve the application speed, depending of how applications data are retrieved by their extensions.')
parser.add_argument('--flatpak', action="store", default=os.getenv('FPAKMAN_FLATPAK', 1), choices=[0, 1], type=int, help='Enables / disables flatpak usage. Default: %(default)s')
parser.add_argument('-co', '--check-packaging-once', action="store", default=os.getenv('FPAKMAN_CHECK_PACKAGING_ONCE', 0), choices=[0, 1], type=int, help='If the available supported packaging types should be checked ONLY once. It improves the application speed if enabled, but can generate errors if you uninstall any packaging technology while using it, and every time a supported packaging type is installed it will only be available after a restart. Default: %(default)s')
args = parser.parse_args()

if args.cache_exp < 0:
    log_msg("'cache-exp' set to '{}': cache will not expire.".format(args.cache_exp), Fore.YELLOW)

if args.icon_exp < 0:
    log_msg("'icon-exp' set to '{}': cache will not expire.".format(args.cache_exp), Fore.YELLOW)

if not args.locale.strip():
    log_msg("'locale' set as '{}'. You must provide a valid one. Aborting...".format(args.locale), Fore.RED)
    exit(1)

if args.check_interval <= 0:
    log_msg("'check-interval' set as '{}'. It must be >= 0. Aborting...".format(args.check_interval), Fore.RED)
    exit(1)

if not args.flatpak:
    log_msg("'flatpak' is disabled.", Fore.YELLOW)

if not args.snap:
    log_msg("'snap' is disabled.", Fore.YELLOW)

if args.update_notification == 0:
    log_msg('updates notifications are disabled', Fore.YELLOW)

if args.download_icons == 0:
    log_msg("'download-icons' is disabled", Fore.YELLOW)

if args.check_packaging_once == 1:
    log_msg("'check-packaging-once' is enabled", Fore.YELLOW)

locale_keys = util.get_locale_keys(args.locale)

http_session = requests.Session()
caches = []
cache_map = {}
managers = []

if args.flatpak:
    flatpak_api_cache = Cache(expiration_time=args.cache_exp)
    cache_map[FlatpakApplication] = flatpak_api_cache
    managers.append(FlatpakManager(app_args=args, api_cache=flatpak_api_cache, disk_cache=args.disk_cache, http_session=http_session, locale_keys=locale_keys))
    caches.append(flatpak_api_cache)

    if args.disk_cache:
        Path(FLATPAK_CACHE_PATH).mkdir(parents=True, exist_ok=True)

if args.snap:
<<<<<<< HEAD
    pass
    # snap_api_cache = Cache(expiration_time=args.cache_exp)
    # cache_map[SnapApplication] = snap_api_cache
    # managers.append(SnapManager(app_args=args, disk_cache=args.disk_cache, api_cache=snap_api_cache, http_session=http_session))
    # caches.append(snap_api_cache)
    #
    # if args.disk_cache:
    #     Path(SNAP_CACHE_PATH).mkdir(parents=True, exist_ok=True)
=======
    snap_api_cache = Cache(expiration_time=args.cache_exp)
    cache_map[SnapApplication] = snap_api_cache
    managers.append(SnapManager(app_args=args, disk_cache=args.disk_cache, api_cache=snap_api_cache, http_session=http_session, locale_keys=locale_keys))
    caches.append(snap_api_cache)

    if args.disk_cache:
        Path(SNAP_CACHE_PATH).mkdir(parents=True, exist_ok=True)
>>>>>>> 7a89ad02

icon_cache = Cache(expiration_time=args.icon_exp)
caches.append(icon_cache)

disk_loader_factory = DiskCacheLoaderFactory(disk_cache=args.disk_cache, cache_map=cache_map)
manager = GenericApplicationManager(managers, disk_loader_factory=disk_loader_factory, app_args=args)

app = QApplication(sys.argv)
app.setApplicationName(__app_name__)
app.setApplicationVersion(__version__)
app.setWindowIcon(QIcon(resource.get_path('img/logo.svg')))

trayIcon = TrayIcon(locale_keys=locale_keys,
                    manager=manager,
                    check_interval=args.check_interval,
                    icon_cache=icon_cache,
                    disk_cache=args.disk_cache,
                    update_notification=bool(args.update_notification),
                    download_icons=args.download_icons,
                    screen_size=app.primaryScreen().size())

trayIcon.show()

CacheCleaner(caches).start()

warnings = manager.list_warnings()

if warnings:
    for warning in warnings:
        dialog.show_warning(title=locale_keys['warning'].capitalize(), body=warning)

sys.exit(app.exec_())<|MERGE_RESOLUTION|>--- conflicted
+++ resolved
@@ -89,24 +89,13 @@
         Path(FLATPAK_CACHE_PATH).mkdir(parents=True, exist_ok=True)
 
 if args.snap:
-<<<<<<< HEAD
-    pass
     # snap_api_cache = Cache(expiration_time=args.cache_exp)
     # cache_map[SnapApplication] = snap_api_cache
-    # managers.append(SnapManager(app_args=args, disk_cache=args.disk_cache, api_cache=snap_api_cache, http_session=http_session))
+    # managers.append(SnapManager(app_args=args, disk_cache=args.disk_cache, api_cache=snap_api_cache, http_session=http_session, locale_keys=locale_keys))
     # caches.append(snap_api_cache)
     #
     # if args.disk_cache:
-    #     Path(SNAP_CACHE_PATH).mkdir(parents=True, exist_ok=True)
-=======
-    snap_api_cache = Cache(expiration_time=args.cache_exp)
-    cache_map[SnapApplication] = snap_api_cache
-    managers.append(SnapManager(app_args=args, disk_cache=args.disk_cache, api_cache=snap_api_cache, http_session=http_session, locale_keys=locale_keys))
-    caches.append(snap_api_cache)
-
-    if args.disk_cache:
-        Path(SNAP_CACHE_PATH).mkdir(parents=True, exist_ok=True)
->>>>>>> 7a89ad02
+    #    Path(SNAP_CACHE_PATH).mkdir(parents=True, exist_ok=True)
 
 icon_cache = Cache(expiration_time=args.icon_exp)
 caches.append(icon_cache)
