--- conflicted
+++ resolved
@@ -158,11 +158,7 @@
         self.combo_filter_type.lineEdit().setReadOnly(True)
         self.combo_filter_type.lineEdit().setAlignment(Qt.AlignCenter)
         self.combo_filter_type.activated.connect(self._handle_type_filter)
-<<<<<<< HEAD
-        self.combo_filter_type.addItem(load_resource_icon('img/logo.svg', 14), self.i18n['type'].capitalize(), self.any_type_filter)
-=======
-        self.combo_filter_type.addItem(load_icon(resource.get_path('img/logo.svg'), 48), self.i18n['type'].capitalize(), self.any_type_filter)
->>>>>>> aff13125
+        self.combo_filter_type.addItem(load_resource_icon('img/logo.svg', 48), self.i18n['type'].capitalize(), self.any_type_filter)
         self.ref_combo_filter_type = self.toolbar.addWidget(self.combo_filter_type)
 
         self.any_category_filter = 'any'
@@ -323,7 +319,7 @@
         self.combo_styles.setStyleSheet('QComboBox {font-size: 12px;}')
         self.ref_combo_styles = self.toolbar_bottom.addWidget(self.combo_styles)
 
-        bt_settings = IconButton(QIcon(resource.get_path('img/app_settings.svg')),
+        bt_settings = IconButton(icon_path=resource.get_path('img/app_settings.svg'),
                                  action=self._show_settings_menu,
                                  background='#12ABAB',
                                  tooltip=self.i18n['manage_window.bt_settings.tooltip'])
@@ -782,7 +778,7 @@
                     icon = self.cache_type_filter_icons.get(app_type)
 
                     if not icon:
-                        icon = load_icon(icon_path, 18)
+                        icon = load_icon(icon_path, 14)
                         self.cache_type_filter_icons[app_type] = icon
 
                     self.combo_filter_type.addItem(icon, app_type.capitalize(), app_type)
