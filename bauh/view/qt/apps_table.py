--- conflicted
+++ resolved
@@ -421,11 +421,7 @@
 
     def _set_col_settings(self, col: int, pkg: PackageView):
         item = QToolBar()
-<<<<<<< HEAD
-        item.setSizePolicy(QSizePolicy.Minimum, QSizePolicy.Minimum)
-=======
         item.setSizePolicy(QSizePolicy.Minimum, QSizePolicy.Fixed)
->>>>>>> 0c0d00d2
 
         if pkg.model.installed:
             def run():
