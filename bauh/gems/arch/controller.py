import glob
import json
import os
import re
import shutil
import subprocess
import tarfile
import time
import traceback
from datetime import datetime
from math import floor
from pathlib import Path
from threading import Thread
from typing import List, Set, Type, Tuple, Dict

import requests

from bauh.api.abstract.controller import SearchResult, SoftwareManager, ApplicationContext, UpdateRequirements, \
    UpdateRequirement
from bauh.api.abstract.disk import DiskCacheLoader
from bauh.api.abstract.handler import ProcessWatcher, TaskManager
from bauh.api.abstract.model import PackageUpdate, PackageHistory, SoftwarePackage, PackageSuggestion, PackageStatus, \
    SuggestionPriority, CustomSoftwareAction
from bauh.api.abstract.view import MessageType, FormComponent, InputOption, SingleSelectComponent, SelectViewType, \
    ViewComponent, PanelComponent, MultipleSelectComponent, TextInputComponent
from bauh.api.constants import TEMP_DIR
from bauh.commons import user
from bauh.commons.category import CategoriesDownloader
from bauh.commons.config import save_config
from bauh.commons.html import bold
from bauh.commons.system import SystemProcess, ProcessHandler, new_subprocess, run_cmd, new_root_subprocess, \
    SimpleProcess
from bauh.gems.arch import BUILD_DIR, aur, pacman, makepkg, pkgbuild, message, confirmation, disk, git, \
    gpg, URL_CATEGORIES_FILE, CATEGORIES_CACHE_DIR, CATEGORIES_FILE_PATH, CUSTOM_MAKEPKG_FILE, SUGGESTIONS_FILE, \
    CONFIG_FILE, get_icon_path, database, mirrors
from bauh.gems.arch.aur import AURClient
from bauh.gems.arch.config import read_config
from bauh.gems.arch.depedencies import DependenciesAnalyser
from bauh.gems.arch.mapper import ArchDataMapper
from bauh.gems.arch.model import ArchPackage
from bauh.gems.arch.worker import AURIndexUpdater, ArchDiskCacheUpdater, ArchCompilationOptimizer, SyncDatabases, \
    RefreshMirrors

URL_GIT = 'https://aur.archlinux.org/{}.git'
URL_PKG_DOWNLOAD = 'https://aur.archlinux.org/cgit/aur.git/snapshot/{}.tar.gz'
URL_SRC_INFO = 'https://aur.archlinux.org/cgit/aur.git/plain/.SRCINFO?h='

RE_SPLIT_VERSION = re.compile(r'(=|>|<)')

SOURCE_FIELDS = ('source', 'source_x86_64')
RE_PRE_DOWNLOAD_WL_PROTOCOLS = re.compile(r'^(.+::)?(https?|ftp)://.+')
RE_PRE_DOWNLOAD_BL_EXT = re.compile(r'.+\.(git|gpg)$')


class ArchManager(SoftwareManager):

    def __init__(self, context: ApplicationContext):
        super(ArchManager, self).__init__(context=context)
        self.aur_cache = context.cache_factory.new()
        # context.disk_loader_factory.map(ArchPackage, self.aur_cache) TODO

        self.mapper = ArchDataMapper(http_client=context.http_client, i18n=context.i18n)
        self.i18n = context.i18n
        self.aur_client = AURClient(http_client=context.http_client, logger=context.logger, x86_64=context.is_system_x86_64())
        self.dcache_updater = None
        self.logger = context.logger
        self.enabled = True
        self.arch_distro = context.distro == 'arch'
        self.categories = {}
        self.deps_analyser = DependenciesAnalyser(self.aur_client)
        self.local_config = None
        self.http_client = context.http_client
        self.custom_actions = None
        self.index_aur = None

    @staticmethod
    def get_semantic_search_map() -> Dict[str, str]:
        return {'google chrome': 'google-chrome',
                'chrome google': 'google-chrome',
                'googlechrome': 'google-chrome'}

    def refresh_mirrors(self, root_password: str, watcher: ProcessWatcher) -> bool:

        available_countries = pacman.list_mirror_countries()
        current_countries = pacman.get_current_mirror_countries()

        if not available_countries:
            self.logger.warning("No country available")
            countries = current_countries
        else:
            country_opts = [InputOption(label=self.i18n['arch.custom_action.refresh_mirrors.location.all'], value='all',
                                        tooltip=self.i18n['arch.custom_action.refresh_mirrors.location.all.tip'])]
            mapped_opts = [InputOption(label=' '.join((w.capitalize() for w in self.i18n[' '.join(c.split('_'))].split(' '))),
                                       value=c) for c in available_countries]
            mapped_opts.sort(key=lambda o: o.label)

            if len(current_countries) == 1 and current_countries[0] == 'all':
                default_opts = {country_opts[0]}
            else:
                default_opts = {o for o in mapped_opts if o.value in current_countries}
                country_opts.extend(default_opts)

            country_opts.extend((o for o in mapped_opts if o not in default_opts))

            select = MultipleSelectComponent(options=country_opts,
                                             default_options=default_opts,
                                             max_per_line=3,
                                             label=self.i18n['arch.custom_action.refresh_mirrors.select_label'])

            if watcher.request_confirmation(title=self.i18n['arch.custom_action.refresh_mirrors'],
                                            body=None,
                                            components=[select],
                                            confirmation_label=self.i18n['continue'].capitalize(),
                                            deny_label=self.i18n["cancel"].capitalize()):
                countries = select.get_selected_values()

                if 'all' in countries or len(countries) == len(available_countries):
                    countries = ['all']
            else:
                watcher.print("Aborted by the user")
                return False

        watcher.change_substatus(self.i18n['arch.custom_action.refresh_mirrors.status.updating'])

        if current_countries == countries:
            success, output = ProcessHandler(watcher).handle_simple(pacman.refresh_mirrors(root_password))
        else:
            success, output = ProcessHandler(watcher).handle_simple(pacman.update_mirrors(root_password, countries))

        if not success:
            watcher.show_message(title=self.i18n["action.failed"].capitalize(),
                                 body=self.i18n['arch.custom_action.refresh_mirrors.failed'],
                                 type_=MessageType.ERROR)
            return False

        sort_limit = read_config()['mirrors_sort_limit']

        if sort_limit is not None and isinstance(sort_limit, int) and sort_limit >= 0:
            watcher.change_substatus(self.i18n['arch.custom_action.refresh_mirrors.status.sorting'])
            ProcessHandler(watcher).handle_simple(pacman.sort_fastest_mirrors(root_password, sort_limit))

        mirrors.register_sync(self.logger)

        watcher.change_substatus(self.i18n['arch.sync_databases.substatus'])
        return self.sync_databases(root_password=root_password, watcher=watcher)

    def sync_databases(self, root_password: str, watcher: ProcessWatcher) -> bool:
        success, output = ProcessHandler(watcher).handle_simple(pacman.sync_databases(root_password, force=True))

        if not success:
            watcher.show_message(title=self.i18n["action.failed"].capitalize(),
                                 body=self.i18n['arch.custom_action.refresh_mirrors.failed'],
                                 type_=MessageType.ERROR)
            return False

        database.register_sync(self.logger)
        return True

    def _upgrade_search_result(self, apidata: dict, installed_pkgs: dict, downgrade_enabled: bool, res: SearchResult, disk_loader: DiskCacheLoader):
        app = self.mapper.map_api_data(apidata, installed_pkgs['not_signed'], self.categories)
        app.downgrade_enabled = downgrade_enabled

        if app.installed:
            res.installed.append(app)

            if disk_loader:
                disk_loader.fill(app)
        else:
            res.new.append(app)

        Thread(target=self.mapper.fill_package_build, args=(app,), daemon=True).start()

    def _search_in_repos_and_fill(self, words: str, disk_loader: DiskCacheLoader, read_installed: Thread, installed: dict, res: SearchResult):
        repo_search = pacman.search(words)

        if repo_search:
            repo_pkgs = []
            for name, data in repo_search.items():
                pkg = ArchPackage(name=name, i18n=self.i18n, **data)
                pkg.downgrade_enabled = True
                repo_pkgs.append(pkg)

            if repo_pkgs:
                read_installed.join()

                for pkg in repo_pkgs:
                    if installed['signed'] and pkg.name in installed['signed']:
                        pkg.installed = True

                        if disk_loader:
                            disk_loader.fill(pkg)

                        res.installed.append(pkg)
                    else:
                        pkg.installed = False
                        res.new.append(pkg)

    def _search_in_aur_and_fill(self, words: str, disk_loader: DiskCacheLoader, read_installed: Thread, installed: dict, res: SearchResult):
        api_res = self.aur_client.search(words)

        if api_res and api_res.get('results'):
            read_installed.join()

            downgrade_enabled = git.is_enabled()
            for pkgdata in api_res['results']:
                self._upgrade_search_result(pkgdata, installed, downgrade_enabled, res, disk_loader)

        else:  # if there are no results from the API (it could be because there were too many), tries the names index:
            if self.index_aur:
                self.index_aur.join()

            aur_index = self.aur_client.read_local_index()
            if aur_index:
                self.logger.info("Querying through the local AUR index")
                to_query = set()
                for norm_name, real_name in aur_index.items():
                    if words in norm_name:
                        to_query.add(real_name)

                    if len(to_query) == 25:
                        break

                pkgsinfo = self.aur_client.get_info(to_query)

                if pkgsinfo:
                    read_installed.join()
                    downgrade_enabled = git.is_enabled()

                    for pkgdata in pkgsinfo:
                        self._upgrade_search_result(pkgdata, installed, downgrade_enabled, res, disk_loader)

    def search(self, words: str, disk_loader: DiskCacheLoader, limit: int = -1, is_url: bool = False) -> SearchResult:
        if is_url:
            return SearchResult([], [], 0)

        arch_config = read_config()

        if not any([arch_config['repositories'], arch_config['aur']]):
            return SearchResult([], [], 0)

        installed = {}
        read_installed = Thread(target=lambda: installed.update(pacman.map_installed(repositories=bool(arch_config['repositories']),
                                                                                     aur=bool(arch_config['aur']))), daemon=True)
        read_installed.start()

        res = SearchResult([], [], 0)

        if not any((arch_config['aur'], arch_config['repositories'])):
            return res

        mapped_words = self.get_semantic_search_map().get(words)
        final_words = mapped_words or words

        aur_search = None
        if arch_config['aur']:
            aur_search = Thread(target=self._search_in_aur_and_fill, args=(final_words, disk_loader, read_installed, installed, res), daemon=True)
            aur_search.start()

        if arch_config['repositories']:
            self._search_in_repos_and_fill(final_words, disk_loader, read_installed, installed, res)

        if aur_search:
            aur_search.join()

        res.total = len(res.installed) + len(res.new)
        return res

    def _fill_aur_pkgs(self, not_signed: dict, pkgs: list, disk_loader: DiskCacheLoader, internet_available: bool):
        downgrade_enabled = git.is_enabled()

        if internet_available:
            try:
                pkgsinfo = self.aur_client.get_info(not_signed.keys())

                if pkgsinfo:
                    for pkgdata in pkgsinfo:
                        pkg = self.mapper.map_api_data(pkgdata, not_signed, self.categories)
                        pkg.downgrade_enabled = downgrade_enabled

                        if disk_loader:
                            disk_loader.fill(pkg)
                            pkg.status = PackageStatus.READY

                        pkgs.append(pkg)

                return
            except requests.exceptions.ConnectionError:
                self.logger.warning('Could not retrieve installed AUR packages API data. It seems the internet connection is off.')
                self.logger.info("Reading only local AUR packages data")

        for name, data in not_signed.items():
            pkg = ArchPackage(name=name, version=data.get('version'),
                              latest_version=data.get('version'), description=data.get('description'),
                              installed=True, repository='aur', i18n=self.i18n)

            pkg.categories = self.categories.get(pkg.name)
            pkg.downgrade_enabled = downgrade_enabled

            if disk_loader:
                disk_loader.fill(pkg)
                pkg.status = PackageStatus.READY

            pkgs.append(pkg)

    def _fill_repo_updates(self, updates: dict):
        updates.update(pacman.list_repository_updates())

    def _fill_repo_pkgs(self, signed: dict, pkgs: list, disk_loader: DiskCacheLoader):
        updates = {}

        thread_updates = Thread(target=self._fill_repo_updates, args=(updates,), daemon=True)
        thread_updates.start()

        repo_map = pacman.map_repositories(list(signed.keys()))

        if len(repo_map) != len(signed):
            self.logger.warning("Not mapped all signed packages repositories. Mapped: {}. Total: {}".format(len(repo_map), len(signed)))

        thread_updates.join()
        for name, data in signed.items():
            pkg = ArchPackage(name=name,
                              version=data.get('version'),
                              latest_version=data.get('version'),
                              description=data.get('description'),
                              i18n=self.i18n,
                              installed=True,
                              repository=repo_map.get(name))
            pkg.downgrade_enabled = True
            if updates:
                update_version = updates.get(pkg.name)

                if update_version:
                    pkg.latest_version = update_version
                    pkg.update = True

            if disk_loader:
                disk_loader.fill(pkg)

            pkgs.append(pkg)

    def read_installed(self, disk_loader: DiskCacheLoader, limit: int = -1, only_apps: bool = False, pkg_types: Set[Type[SoftwarePackage]] = None, internet_available: bool = None) -> SearchResult:
        arch_config = read_config()
        installed = pacman.map_installed(repositories=arch_config['repositories'], aur=arch_config['aur'])

        pkgs = []
        if installed and (installed['not_signed'] or installed['signed']):
            map_threads = []

            if installed['not_signed']:
                t = Thread(target=self._fill_aur_pkgs, args=(installed['not_signed'], pkgs, disk_loader, internet_available), daemon=True)
                t.start()
                map_threads.append(t)

            if installed['signed']:
                t = Thread(target=self._fill_repo_pkgs, args=(installed['signed'], pkgs, disk_loader), daemon=True)
                t.start()
                map_threads.append(t)

            for t in map_threads:
                t.join()

        return SearchResult(pkgs, None, len(pkgs))

    def _downgrade_aur_pkg(self, pkg: ArchPackage, root_password: str, handler: ProcessHandler):
        self._sync_databases(root_password=root_password, handler=handler)

        app_build_dir = '{}/build_{}'.format(BUILD_DIR, int(time.time()))

        try:
            if not os.path.exists(app_build_dir):
                build_dir = handler.handle(SystemProcess(new_subprocess(['mkdir', '-p', app_build_dir])))

                if build_dir:
                    handler.watcher.change_progress(10)
                    base_name = pkg.get_base_name()
                    handler.watcher.change_substatus(self.i18n['arch.clone'].format(bold(pkg.name)))
                    clone = handler.handle(SystemProcess(subproc=new_subprocess(['git', 'clone', URL_GIT.format(base_name)],
                                                                                cwd=app_build_dir),check_error_output=False))
                    handler.watcher.change_progress(30)
                    if clone:
                        handler.watcher.change_substatus(self.i18n['arch.downgrade.reading_commits'])
                        clone_path = '{}/{}'.format(app_build_dir, base_name)
                        srcinfo_path = '{}/.SRCINFO'.format(clone_path)

                        commits = run_cmd("git log", cwd=clone_path)
                        handler.watcher.change_progress(40)

                        if commits:
                            commit_list = re.findall(r'commit (.+)\n', commits)
                            if commit_list:
                                if len(commit_list) > 1:
                                    srcfields = {'pkgver', 'pkgrel'}

                                    commit_found = None
                                    for idx in range(1, len(commit_list)):
                                        commit = commit_list[idx]
                                        with open(srcinfo_path) as f:
                                            pkgsrc = aur.map_srcinfo(f.read(), srcfields)

                                        if not handler.handle(SystemProcess(subproc=new_subprocess(['git', 'reset', '--hard', commit],
                                                                            cwd=clone_path), check_error_output=False)):
                                            handler.watcher.print('Could not downgrade anymore. Aborting...')
                                            return False

                                        if '{}-{}'.format(pkgsrc.get('pkgver'), pkgsrc.get('pkgrel')) == pkg.version:
                                            # current version found
                                            commit_found = commit
                                        elif commit_found:
                                            handler.watcher.change_substatus(self.i18n['arch.downgrade.version_found'])
                                            if not handler.handle(SystemProcess(subproc=new_subprocess(['git', 'checkout', commit_found],
                                                                               cwd=clone_path), check_error_output=False)):
                                                handler.watcher.print("Could not rollback to current version's commit")
                                                return False

                                            if not handler.handle(SystemProcess(subproc=new_subprocess(['git', 'reset', '--hard', commit_found],
                                                                                cwd=clone_path), check_error_output=False)):
                                                handler.watcher.print("Could not downgrade to previous commit of '{}'. Aborting...".format(commit_found))
                                                return False

                                            break

                                    handler.watcher.change_substatus(self.i18n['arch.downgrade.install_older'])
                                    return self._build(pkg.name, base_name, pkg.maintainer, root_password, handler,
                                                       app_build_dir, clone_path, dependency=False, skip_optdeps=True)
                                else:
                                    handler.watcher.show_message(title=self.i18n['arch.downgrade.error'],
                                                                 body=self.i18n['arch.downgrade.impossible'].format(pkg.name),
                                                                 type_=MessageType.ERROR)
                                    return False

                        handler.watcher.show_message(title=self.i18n['error'],
                                                     body=self.i18n['arch.downgrade.no_commits'],
                                                     type_=MessageType.ERROR)
                        return False

        finally:
            if os.path.exists(app_build_dir):
                handler.handle(SystemProcess(subproc=new_subprocess(['rm', '-rf', app_build_dir])))

            self.local_config = None

        return False

    def _downgrade_repo_pkg(self, pkg: ArchPackage, root_password: str, handler: ProcessHandler):
        handler.watcher.change_substatus(self.i18n['arch.downgrade.searching_stored'])
        if not os.path.isdir('/var/cache/pacman/pkg'):
            handler.watcher.show_message(title=self.i18n['arch.downgrade.error'],
                                         body=self.i18n['arch.downgrade.repo_pkg.no_versions'],
                                         type_=MessageType.ERROR)
            return False

        available_files = glob.glob("/var/cache/pacman/pkg/{}-*.pkg.tar.*".format(pkg.name))

        if not available_files:
            handler.watcher.show_message(title=self.i18n['arch.downgrade.error'],
                                         body=self.i18n['arch.downgrade.repo_pkg.no_versions'],
                                         type_=MessageType.ERROR)
            return False

        reg = re.compile(r'{}-([\w.\-]+)-(x86_64|any|i686).pkg'.format(pkg.name))

        versions, version_files = [], {}
        for file_path in available_files:
            found = reg.findall(os.path.basename(file_path))

            if found:
                ver = found[0][0]
                if ver not in versions and ver < pkg.version:
                    versions.append(ver)
                    version_files[ver] = file_path

        handler.watcher.change_progress(40)
        if not versions:
            handler.watcher.show_message(title=self.i18n['arch.downgrade.error'],
                                         body=self.i18n['arch.downgrade.repo_pkg.no_versions'],
                                         type_=MessageType.ERROR)
            return False

        versions.sort(reverse=True)

        self._sync_databases(root_password=root_password, handler=handler)
        handler.watcher.change_progress(50)

        handler.watcher.change_substatus(self.i18n['arch.downgrade.install_older'])

        handler.watcher.change_progress(60)
        if not handler.handle(pacman.install_as_process(pkgpath=version_files[versions[0]],
                                                        root_password=root_password,
                                                        file=True)):
            handler.watcher.show_message(title=self.i18n['arch.downgrade.error'],
                                         body=self.i18n['arch.downgrade.impossible'].format(pkg.name),
                                         type_=MessageType.ERROR)
            return False

        handler.watcher.change_progress(100)
        return True

    def downgrade(self, pkg: ArchPackage, root_password: str, watcher: ProcessWatcher) -> bool:
        self.aur_client.clean_caches()

        if not self._check_action_allowed(pkg, watcher):
            return False

        self.local_config = read_config()

        handler = ProcessHandler(watcher)

        watcher.change_progress(5)

        if pkg.repository == 'aur':
            return self._downgrade_aur_pkg(pkg, root_password, handler)
        else:
            return self._downgrade_repo_pkg(pkg, root_password, handler)

    def clean_cache_for(self, pkg: ArchPackage):
        if os.path.exists(pkg.get_disk_cache_path()):
            shutil.rmtree(pkg.get_disk_cache_path())

    def _check_action_allowed(self, pkg: ArchPackage, watcher: ProcessWatcher) -> bool:
        if user.is_root() and pkg.repository == 'aur':
            watcher.show_message(title=self.i18n['arch.install.aur.root_error.title'],
                                 body=self.i18n['arch.install.aur.root_error.body'],
                                 type_=MessageType.ERROR)
            return False
        return True

    def update(self, pkg: ArchPackage, root_password: str, watcher: ProcessWatcher) -> bool:
        self.aur_client.clean_caches()
        if not self._check_action_allowed(pkg, watcher):
            return False

        self.local_config = read_config()

        try:
            return self.install(pkg=pkg, root_password=root_password, watcher=watcher, skip_optdeps=True)
        finally:
            self.local_config = None

    def _uninstall(self, pkg_name: str, root_password: str, handler: ProcessHandler) -> bool:
        res = handler.handle(SystemProcess(new_root_subprocess(['pacman', '-R', pkg_name, '--noconfirm'], root_password)))

        if res:
            cache_path = ArchPackage.disk_cache_path(pkg_name)
            if os.path.exists(cache_path):
                shutil.rmtree(cache_path)
        return res

    def uninstall(self, pkg: ArchPackage, root_password: str, watcher: ProcessWatcher) -> bool:
        self.aur_client.clean_caches()
        self.local_config = read_config()
        try:
            handler = ProcessHandler(watcher)

            watcher.change_progress(10)
            info = pacman.get_info_dict(pkg.name)
            watcher.change_progress(50)

            if info.get('required by'):
                pkname = bold(pkg.name)

                reqs = [InputOption(label=p, value=p, icon_path=get_icon_path(), read_only=True) for p in info['required by']]
                reqs_select = MultipleSelectComponent(options=reqs, default_options=set(reqs), label="", max_per_line=3)

                msg = '<p>{}</p><p>{}</p>'.format(self.i18n['arch.uninstall.required_by'].format(pkname, bold(len(reqs))),
                                                  self.i18n['arch.uninstall.required_by.advice'].format(pkname))

                watcher.request_confirmation(title=self.i18n['action.not_allowed'].capitalize(),
                                             body=msg,
                                             components=[reqs_select],
                                             confirmation_label=self.i18n['close'].capitalize(),
                                             deny_button=False)

                return False

            uninstalled = self._uninstall(pkg.name, root_password, handler)

            if pkg.repository != 'aur' and self.local_config['clean_cached']:  # cleaning old versions
                watcher.change_substatus(self.i18n['arch.uninstall.clean_cached.substatus'])
                if os.path.isdir('/var/cache/pacman/pkg'):
                    available_files = glob.glob("/var/cache/pacman/pkg/{}-*.pkg.tar.*".format(pkg.name))

                    if available_files and not handler.handle_simple(SimpleProcess(cmd=['rm', '-rf', *available_files],
                                                                                   root_password=root_password)):
                        watcher.show_message(title=self.i18n['error'],
                                             body=self.i18n['arch.uninstall.clean_cached.error'].format(bold(pkg.name)),
                                             type_=MessageType.WARNING)

            watcher.change_progress(100)
            return uninstalled
        finally:
            self.local_config = None

    def get_managed_types(self) -> Set["type"]:
        return {ArchPackage}

    def _get_info_aur_pkg(self, pkg: ArchPackage) -> dict:
        if pkg.installed:
            t = Thread(target=self.mapper.fill_package_build, args=(pkg,), daemon=True)
            t.start()

            info = pacman.get_info_dict(pkg.name)

            t.join()

            if pkg.pkgbuild:
                info['13_pkg_build'] = pkg.pkgbuild

            info['14_installed_files'] = pacman.list_installed_files(pkg.name)

            return info
        else:
            info = {
                '01_id': pkg.id,
                '02_name': pkg.name,
                '03_description': pkg.description,
                '03_version': pkg.version,
                '04_popularity': pkg.popularity,
                '05_votes': pkg.votes,
                '06_package_base': pkg.package_base,
                '07_maintainer': pkg.maintainer,
                '08_first_submitted': pkg.first_submitted,
                '09_last_modified': pkg.last_modified,
                '10_url': pkg.url_download
            }

            srcinfo = self.aur_client.get_src_info(pkg.name)

            if srcinfo:
                arch_str = 'x86_64' if self.context.is_system_x86_64() else 'i686'
                for info_attr, src_attr in {'12_makedepends': 'makedepends',
                                            '13_dependson': 'depends',
                                            '14_optdepends': 'optdepends',
                                            'checkdepends': '15_checkdepends'}.items():
                    if srcinfo.get(src_attr):
                        info[info_attr] = [*srcinfo[src_attr]]

                    arch_attr = '{}_{}'.format(src_attr, arch_str)

                    if srcinfo.get(arch_attr):
                        if not info.get(info_attr):
                            info[info_attr] = [*srcinfo[arch_attr]]
                        else:
                            info[info_attr].extend(srcinfo[arch_attr])

            if pkg.pkgbuild:
                info['00_pkg_build'] = pkg.pkgbuild
            else:
                info['11_pkg_build_url'] = pkg.get_pkg_build_url()

            return info

    def _get_info_repo_pkg(self, pkg: ArchPackage) -> dict:
        info = pacman.get_info_dict(pkg.name, remote=not pkg.installed)
        if pkg.installed:
            info['installed files'] = pacman.list_installed_files(pkg.name)

        return info

    def get_info(self, pkg: ArchPackage) -> dict:
        if pkg.repository == 'aur':
            return self._get_info_aur_pkg(pkg)
        else:
            return self._get_info_repo_pkg(pkg)

    def _get_history_aur_pkg(self, pkg: ArchPackage) -> PackageHistory:
        temp_dir = '{}/build_{}'.format(BUILD_DIR, int(time.time()))

        try:
            Path(temp_dir).mkdir(parents=True)
            base_name = pkg.get_base_name()
            run_cmd('git clone ' + URL_GIT.format(base_name), print_error=False, cwd=temp_dir)

            clone_path = '{}/{}'.format(temp_dir, base_name)
            srcinfo_path = '{}/.SRCINFO'.format(clone_path)

            commits = git.list_commits(clone_path)

            if commits:
                srcfields = {'pkgver', 'pkgrel'}
                history, status_idx = [], -1

                for idx, commit in enumerate(commits):
                    with open(srcinfo_path) as f:
                        pkgsrc = aur.map_srcinfo(f.read(), srcfields)

                    if status_idx < 0 and '{}-{}'.format(pkgsrc.get('pkgver'), pkgsrc.get('pkgrel')) == pkg.version:
                        status_idx = idx

                    history.append({'1_version': pkgsrc['pkgver'], '2_release': pkgsrc['pkgrel'],
                                    '3_date': commit['date']})  # the number prefix is to ensure the rendering order

                    if idx + 1 < len(commits):
                        if not run_cmd('git reset --hard ' + commits[idx + 1]['commit'], cwd=clone_path):
                            break

                return PackageHistory(pkg=pkg, history=history, pkg_status_idx=status_idx)
        finally:
            if os.path.exists(temp_dir):
                shutil.rmtree(temp_dir)

    def _get_history_repo_pkg(self, pkg: ArchPackage) -> PackageHistory:
        data = PackageHistory(pkg=pkg, history=[], pkg_status_idx=-1)

        versions = [pkg.latest_version]
        version_files = {}  # maps the version and tar file

        if pkg.update:
            versions.append(pkg.version)

        if os.path.isdir('/var/cache/pacman/pkg'):
            available_files = glob.glob("/var/cache/pacman/pkg/{}-*.pkg.tar.*".format(pkg.name))

            if available_files:
                reg = re.compile(r'{}-([\w.\-]+)-(x86_64|any|i686).pkg'.format(pkg.name))

                for file_path in available_files:
                    found = reg.findall(os.path.basename(file_path))

                    if found:
                        ver = found[0][0]
                        if ver not in versions:
                            versions.append(ver)

                        version_files[ver] = file_path

        versions.sort(reverse=True)
        extract_path = '{}/arch/history'.format(TEMP_DIR)

        try:
            Path(extract_path).mkdir(parents=True, exist_ok=True)
        except:
            self.logger.error("Could not create temp dir {} to extract previous versions data".format(extract_path))
            traceback.print_exc()
            return data

        try:
            for idx, v in enumerate(versions):
                cur_version = v.split('-')
                cur_data = {'1_version': ''.join(cur_version[0:-1]),
                            '2_release': cur_version[-1],
                            '3_date': ''}

                if pkg.version == v:
                    data.pkg_status_idx = idx

                version_file = version_files.get(v)

                if not version_file:
                    if v == pkg.version:
                        cur_data['3_date'] = pacman.get_build_date(pkg.name)
                else:
                    extracted_dir = '{}/{}'.format(extract_path, v)
                    Path(extracted_dir).mkdir(parents=True, exist_ok=True)

                    try:
                        filext = version_file.split('.')[-1]
                        run_cmd('tar -C {} -I {} -xvf {} .PKGINFO'.format(extracted_dir, 'zstd' if filext == 'zst' else filext, version_file))
                    except tarfile.ReadError:
                        if v == pkg.version:
                            cur_data['3_date'] = pacman.get_build_date(pkg.name)
                        else:
                            self.logger.error("Could not read file {}. Skipping version {}".format(version_file, v))
                            continue

                    info_file = '{}/.PKGINFO'.format(extracted_dir)
                    if os.path.isfile(info_file):
                        with open(info_file) as f:
                            for l in f.readlines():
                                if l and l.startswith('builddate'):
                                    cur_data['3_date'] = datetime.fromtimestamp(int(l.split('=')[1].strip()))
                                    break

                data.history.append(cur_data)
            return data

        finally:
            if os.path.exists(extract_path):
                try:
                    self.logger.info("Removing temporary history dir {}".format(extract_path))
                    shutil.rmtree(extract_path)
                except:
                    self.logger.error("Could not remove temp path '{}'".format(extract_path))
                    raise

    def get_history(self, pkg: ArchPackage) -> PackageHistory:
        if pkg.repository == 'aur':
            return self._get_history_aur_pkg(pkg)
        else:
            return self._get_history_repo_pkg(pkg)

    def _install_deps(self, deps: List[Tuple[str, str]], root_password: str, handler: ProcessHandler, change_progress: bool = False) -> str:
        """
        :param pkgs_repos:
        :param root_password:
        :param handler:
        :return: not installed dependency
        """
        progress_increment = int(100 / len(deps))
        progress = 0
        self._update_progress(handler.watcher, 1, change_progress)

        for dep in deps:
            handler.watcher.change_substatus(self.i18n['arch.install.dependency.install'].format(bold('{} ({})'.format(dep[0], dep[1]))))
            if dep[1] == 'aur':
                pkgbase = self.aur_client.get_src_info(dep[0])['pkgbase']
                installed = self._install_from_aur(pkgname=dep[0], pkgbase=pkgbase, maintainer=None, root_password=root_password, handler=handler, dependency=True, change_progress=False)
            else:
                installed = self._install(pkgname=dep[0], maintainer=dep[1], root_password=root_password, handler=handler, install_file=None, repository=dep[1], change_progress=False)

            if not installed:
                return dep[0]

            progress += progress_increment
            self._update_progress(handler.watcher, progress, change_progress)

        self._update_progress(handler.watcher, 100, change_progress)

    def _map_repos(self, pkgnames: Set[str]) -> dict:
        pkg_repos = pacman.get_repositories(pkgnames)  # getting repositories set

        if len(pkgnames) != len(pkg_repos):  # checking if any dep not found in the distro repos are from AUR
            norepos = {p for p in pkgnames if p not in pkg_repos}
            for pkginfo in self.aur_client.get_info(norepos):
                if pkginfo.get('Name') in norepos:
                    pkg_repos[pkginfo['Name']] = 'aur'

        return pkg_repos

    def _pre_download_source(self, project_dir: str, watcher: ProcessWatcher) -> bool:
        if self.context.file_downloader.is_multithreaded():
            with open('{}/.SRCINFO'.format(project_dir)) as f:
                srcinfo = aur.map_srcinfo(f.read())

            pre_download_files = []

            for attr in SOURCE_FIELDS:
                if srcinfo.get(attr):
                    if attr == 'source_x86_x64' and not self.context.is_system_x86_64():
                        continue
                    else:
                        for f in srcinfo[attr]:
                            if RE_PRE_DOWNLOAD_WL_PROTOCOLS.match(f) and not RE_PRE_DOWNLOAD_BL_EXT.match(f):
                                pre_download_files.append(f)

            if pre_download_files:
                for f in pre_download_files:
                    fdata = f.split('::')

                    args = {'watcher': watcher, 'cwd': project_dir}
                    if len(fdata) > 1:
                        args.update({'file_url': fdata[1], 'output_path': fdata[0]})
                    else:
                        args.update({'file_url': fdata[0], 'output_path': None})

                    if not self.context.file_downloader.download(**args):
                        watcher.print('Could not download source file {}'.format(args['file_url']))
                        return False

        return True

    def _should_check_subdeps(self):
        return self.local_config['transitive_checking']

    def _build(self, pkgname: str, base_name: str, maintainer: str, root_password: str, handler: ProcessHandler, build_dir: str, project_dir: str, dependency: bool, skip_optdeps: bool = False, change_progress: bool = True) -> bool:

        self._pre_download_source(project_dir, handler.watcher)

        self._update_progress(handler.watcher, 50, change_progress)

        if not self._handle_deps_and_keys(pkgname, root_password, handler, project_dir, check_subdeps=self._should_check_subdeps()):
            return False

        # building main package
        handler.watcher.change_substatus(self.i18n['arch.building.package'].format(bold(pkgname)))
        pkgbuilt, output = makepkg.make(project_dir, optimize=self.local_config['optimize'], handler=handler)
        self._update_progress(handler.watcher, 65, change_progress)

        if pkgbuilt:
            gen_file = [fname for root, dirs, files in os.walk(build_dir) for fname in files if re.match(r'^{}-.+\.tar\.xz'.format(pkgname), fname)]

            if not gen_file:
                handler.watcher.print('Could not find generated .tar.xz file. Aborting...')
                return False

            install_file = '{}/{}'.format(project_dir, gen_file[0])

            if self._install(pkgname=pkgname, maintainer=maintainer, root_password=root_password, repository='aur', handler=handler,
                             install_file=install_file, pkgdir=project_dir, change_progress=change_progress):

                if dependency or skip_optdeps:
                    return True

                handler.watcher.change_substatus(self.i18n['arch.optdeps.checking'].format(bold(pkgname)))

                if self._install_optdeps(pkgname, root_password, handler, project_dir):
                    return True

        return False

    def _map_known_missing_deps(self, known_deps: Dict[str, str], watcher: ProcessWatcher, check_subdeps: bool = True) -> List[Tuple[str, str]]:
        sorted_deps = []  # it will hold the proper order to install the missing dependencies

        repo_deps, aur_deps = set(), set()

        for dep, repo in known_deps.items():
            if repo == 'aur':
                aur_deps.add(dep)
            else:
                repo_deps.add(dep)

        if check_subdeps:
            for deps in ((repo_deps, 'repo'), (aur_deps, 'aur')):
                if deps[0]:
                    missing_subdeps = self.deps_analyser.get_missing_subdeps_of(deps[0], deps[1])

                    if missing_subdeps:
                        for dep in missing_subdeps:
                            if not dep[1]:
                                message.show_dep_not_found(dep[0], self.i18n, watcher)
                                return

                        for dep in missing_subdeps:
                            if dep not in sorted_deps:
                                sorted_deps.append(dep)

        for dep, repo in known_deps.items():
<<<<<<< HEAD
            if repo != 'aur' and dep:
                dep_data = (dep, repo)
                if dep_data not in sorted_deps:
                    sorted_deps.append(dep_data)
=======
            if repo != 'aur':
                data = (dep, repo)
                if data not in sorted_deps:
                    sorted_deps.append(data)
>>>>>>> 7def831e

        for dep in aur_deps:
            sorted_deps.append((dep, 'aur'))

        return sorted_deps

    def _check_missing_deps(self, pkgname: str, repository: str, srcinfo: dict, watcher: ProcessWatcher) -> Dict[str, str]:
        if repository == 'aur':
            missing = {}

            missing_subdeps = self.deps_analyser.get_missing_subdeps(name=pkgname, repository=repository, srcinfo=srcinfo)

            if missing_subdeps:
                for dep in missing_subdeps:
                    if not dep[1]:
                        message.show_dep_not_found(dep[0], self.i18n, watcher)
                        return

                for dep in missing_subdeps:
                    missing[dep[0]] = dep[1]

            return missing
        else:
            # TODO
            return []

    def _map_unknown_missing_deps(self, deps: List[str], watcher: ProcessWatcher, check_subdeps: bool = True) -> List[Tuple[str, str]]:
        depnames = {RE_SPLIT_VERSION.split(dep)[0] for dep in deps}
        dep_repos = self._map_repos(depnames)

        if len(depnames) != len(dep_repos):  # checking if a dependency could not be found in any repository
            for dep in depnames:
                if dep not in dep_repos:
                    message.show_dep_not_found(dep, self.i18n, watcher)
                    return

        return self._map_known_missing_deps(dep_repos, watcher, check_subdeps)

    def _ask_and_install_missing_deps(self, pkgname: str, root_password: str, missing_deps: List[Tuple[str, str]], handler: ProcessHandler) -> bool:
        handler.watcher.change_substatus(self.i18n['arch.missing_deps_found'].format(bold(pkgname)))

        if not confirmation.request_install_missing_deps(pkgname, missing_deps, handler.watcher, self.i18n):
            handler.watcher.print(self.i18n['action.cancelled'])
            return False

        dep_not_installed = self._install_deps(missing_deps, root_password, handler, change_progress=False)

        if dep_not_installed:
            message.show_dep_not_installed(handler.watcher, pkgname, dep_not_installed, self.i18n)
            return False

        return True

    def _handle_deps_and_keys(self, pkgname: str, root_password: str, handler: ProcessHandler, pkgdir: str, check_subdeps: bool = True) -> bool:
        handler.watcher.change_substatus(self.i18n['arch.checking.deps'].format(bold(pkgname)))

        if not self.local_config['simple_checking']:
            ti = time.time()
            with open('{}/.SRCINFO'.format(pkgdir)) as f:
                srcinfo = aur.map_srcinfo(f.read())

            missing_deps = self._check_missing_deps(pkgname=pkgname, repository='aur', srcinfo=srcinfo, watcher=handler.watcher)
            tf = time.time()

            if missing_deps is None:
                self.logger.info("Took {0:.2f} seconds to verify missing dependencies".format(tf - ti))

                return False  # it means one of the dependencies could not be found
            elif missing_deps and check_subdeps:
                missing_deps = self._map_known_missing_deps(known_deps=missing_deps, watcher=handler.watcher)
                tf = time.time()

                if missing_deps is None:
                    self.logger.info("Took {0:.2f} seconds to verify missing dependencies".format(tf - ti))
                    return False  # it means one of the dependencies could not be found

            self.logger.info("Took {0:.2f} seconds to verify missing dependencies".format(tf - ti))
            if missing_deps:
                if not self._ask_and_install_missing_deps(pkgname=pkgname,
                                                          root_password=root_password,
                                                          missing_deps=missing_deps,
                                                          handler=handler):
                    return False

                # it is necessary to re-check because missing PGP keys are only notified when there are no missing deps
                return self._handle_deps_and_keys(pkgname, root_password, handler, pkgdir, check_subdeps=False)

        ti = time.time()
        check_res = makepkg.check(pkgdir, optimize=self.local_config['optimize'], missing_deps=self.local_config['simple_checking'], handler=handler)

        if check_res:
            if check_res.get('missing_deps'):
                handler.watcher.change_substatus(self.i18n['arch.checking.missing_deps'].format(bold(pkgname)))
                missing_deps = self._map_unknown_missing_deps(check_res['missing_deps'], handler.watcher, check_subdeps=check_subdeps)
                tf = time.time()
                self.logger.info("Took {0:.2f} seconds to verify missing dependencies".format(tf - ti))

                if missing_deps is None:
                    return False

                if not self._ask_and_install_missing_deps(pkgname=pkgname,
                                                          root_password=root_password,
                                                          missing_deps=missing_deps,
                                                          handler=handler):
                    return False

                # it is necessary to re-check because missing PGP keys are only notified when there are no missing deps
                return self._handle_deps_and_keys(pkgname, root_password, handler, pkgdir, check_subdeps=False)

            if check_res.get('gpg_key'):
                if handler.watcher.request_confirmation(title=self.i18n['arch.aur.install.unknown_key.title'],
                                                        body=self.i18n['arch.install.aur.unknown_key.body'].format(bold(pkgname), bold(check_res['gpg_key']))):
                    handler.watcher.change_substatus(self.i18n['arch.aur.install.unknown_key.status'].format(bold(check_res['gpg_key'])))
                    if not handler.handle(gpg.receive_key(check_res['gpg_key'])):
                        handler.watcher.show_message(title=self.i18n['error'],
                                                     body=self.i18n['arch.aur.install.unknown_key.receive_error'].format(bold(check_res['gpg_key'])))
                        return False
                else:
                    handler.watcher.print(self.i18n['action.cancelled'])
                    return False

            if check_res.get('validity_check'):
                body = "<p>{}</p><p>{}</p>".format(self.i18n['arch.aur.install.validity_check.body'].format(bold(pkgname)),
                                                   self.i18n['arch.aur.install.validity_check.proceed'])
                return not handler.watcher.request_confirmation(title=self.i18n['arch.aur.install.validity_check.title'].format('( checksum )'),
                                                                body=body,
                                                                confirmation_label=self.i18n['no'].capitalize(),
                                                                deny_label=self.i18n['yes'].capitalize())

        return True

    def _install_optdeps(self, pkgname: str, root_password: str, handler: ProcessHandler, pkgdir: str) -> bool:
        with open('{}/.SRCINFO'.format(pkgdir)) as f:
            odeps = pkgbuild.read_optdeps_as_dict(f.read(), self.context.is_system_x86_64())

        if not odeps:
            return True

        to_install = {d for d in odeps if not pacman.check_installed(d)}

        if not to_install:
            return True

        pkg_repos = self._map_repos(to_install)

        if pkg_repos:
            final_optdeps = {dep: {'desc': odeps.get(dep), 'repository': pkg_repos.get(dep)} for dep, repository in pkg_repos.items()}

            deps_to_install = confirmation.request_optional_deps(pkgname, final_optdeps, handler.watcher, self.i18n)

            if not deps_to_install:
                return True
            else:
                sorted_deps = []

                if self._should_check_subdeps():
                    missing_deps = self._map_known_missing_deps({d: pkg_repos[d] for d in deps_to_install}, handler.watcher)

                    if missing_deps is None:
                        return True  # because the main package installation was successful

                    if missing_deps:
                        same_as_selected = len(deps_to_install) == len(missing_deps) and deps_to_install == {d[0] for d in missing_deps}

                        if not same_as_selected and not confirmation.request_install_missing_deps(None, missing_deps, handler.watcher, self.i18n):
                            handler.watcher.print(self.i18n['action.cancelled'])
                            return True  # because the main package installation was successful

                        sorted_deps.extend(missing_deps)
                else:
                    aur_deps, repo_deps = [], []

                    for dep in deps_to_install:
                        repository = pkg_repos[dep]

                        if repository == 'aur':
                            aur_deps.append((dep, repository))
                        else:
                            repo_deps.append((dep, repository))

                    sorted_deps.extend(repo_deps)
                    sorted_deps.extend(aur_deps)

                dep_not_installed = self._install_deps(sorted_deps, root_password, handler, change_progress=True)

                if dep_not_installed:
                    message.show_optdep_not_installed(dep_not_installed, handler.watcher, self.i18n)
                    return False

        return True

    def _install(self, pkgname: str, maintainer: str, root_password: str, repository: str, handler: ProcessHandler, install_file: str = None, pkgdir: str = '.', change_progress: bool = True):
        check_install_output = []
        pkgpath = install_file if install_file else pkgname

        handler.watcher.change_substatus(self.i18n['arch.checking.conflicts'].format(bold(pkgname)))

        for check_out in SimpleProcess(['pacman', '-U' if install_file else '-S', pkgpath], root_password=root_password, cwd=pkgdir).instance.stdout:
            check_install_output.append(check_out.decode())

        self._update_progress(handler.watcher, 70, change_progress)
        if check_install_output and 'conflict' in check_install_output[-1]:
            conflicting_apps = [w[0] for w in re.findall(r'((\w|\-|\.)+)\s(and|are)', check_install_output[-1])]
            conflict_msg = ' {} '.format(self.i18n['and']).join([bold(c) for c in conflicting_apps])
            if not handler.watcher.request_confirmation(title=self.i18n['arch.install.conflict.popup.title'],
                                                        body=self.i18n['arch.install.conflict.popup.body'].format(conflict_msg)):
                handler.watcher.print(self.i18n['action.cancelled'])
                return False
            else:  # uninstall conflicts
                self._update_progress(handler.watcher, 75, change_progress)
                to_uninstall = [conflict for conflict in conflicting_apps if conflict != pkgname]

                for conflict in to_uninstall:
                    handler.watcher.change_substatus(self.i18n['arch.uninstalling.conflict'].format(bold(conflict)))

                    if not self._uninstall(pkg_name=conflict, root_password=root_password, handler=handler):
                        handler.watcher.show_message(title=self.i18n['error'],
                                                     body=self.i18n['arch.uninstalling.conflict.fail'].format(bold(conflict)),
                                                     type_=MessageType.ERROR)
                        return False

        handler.watcher.change_substatus(self.i18n['arch.installing.package'].format(bold(pkgname)))
        self._update_progress(handler.watcher, 80, change_progress)
        installed = handler.handle(pacman.install_as_process(pkgpath=pkgpath, root_password=root_password, file=install_file is not None, pkgdir=pkgdir))
        self._update_progress(handler.watcher, 95, change_progress)

        if installed and self.context.disk_cache:
            handler.watcher.change_substatus(self.i18n['status.caching_data'].format(bold(pkgname)))
            if self.context.disk_cache:
                disk.save_several(pkgnames={pkgname}, repo_map={pkgname: repository}, maintainer=maintainer, overwrite=True, categories=self.categories)

            self._update_progress(handler.watcher, 100, change_progress)

        return installed

    def _update_progress(self, watcher: ProcessWatcher, val: int, change_progress: bool):
        if change_progress:
            watcher.change_progress(val)

    def _import_pgp_keys(self, pkgname: str, root_password: str, handler: ProcessHandler):
        srcinfo = self.aur_client.get_src_info(pkgname)

        if srcinfo.get('validpgpkeys'):
            handler.watcher.print(self.i18n['arch.aur.install.verifying_pgp'])
            keys_to_download = [key for key in srcinfo['validpgpkeys'] if not pacman.verify_pgp_key(key)]

            if keys_to_download:
                keys_str = ''.join(
                    ['<br/><span style="font-weight:bold">  - {}</span>'.format(k) for k in keys_to_download])
                msg_body = '{}:<br/>{}<br/><br/>{}'.format(self.i18n['arch.aur.install.pgp.body'].format(bold(pkgname)),
                                                           keys_str, self.i18n['ask.continue'])

                if handler.watcher.request_confirmation(title=self.i18n['arch.aur.install.pgp.title'], body=msg_body):
                    for key in keys_to_download:
                        handler.watcher.change_substatus(self.i18n['arch.aur.install.pgp.substatus'].format(bold(key)))
                        if not handler.handle(pacman.receive_key(key, root_password)):
                            handler.watcher.show_message(title=self.i18n['error'],
                                                         body=self.i18n['arch.aur.install.pgp.receive_fail'].format(
                                                             bold(key)),
                                                         type_=MessageType.ERROR)
                            return False

                        if not handler.handle(pacman.sign_key(key, root_password)):
                            handler.watcher.show_message(title=self.i18n['error'],
                                                         body=self.i18n['arch.aur.install.pgp.sign_fail'].format(
                                                             bold(key)),
                                                         type_=MessageType.ERROR)
                            return False

                        handler.watcher.change_substatus(self.i18n['arch.aur.install.pgp.success'])
                else:
                    handler.watcher.print(self.i18n['action.cancelled'])
                    return False

    def _install_from_aur(self, pkgname: str, pkgbase: str, maintainer: str, root_password: str, handler: ProcessHandler, dependency: bool, skip_optdeps: bool = False, change_progress: bool = True) -> bool:
        self._optimize_makepkg(watcher=handler.watcher)

        app_build_dir = '{}/build_{}'.format(BUILD_DIR, int(time.time()))

        try:
            if not os.path.exists(app_build_dir):
                build_dir = handler.handle(SystemProcess(new_subprocess(['mkdir', '-p', app_build_dir])))
                self._update_progress(handler.watcher, 10, change_progress)

                if build_dir:
                    base_name = pkgbase if pkgbase else pkgname
                    file_url = URL_PKG_DOWNLOAD.format(base_name)
                    file_name = file_url.split('/')[-1]
                    handler.watcher.change_substatus('{} {}'.format(self.i18n['arch.downloading.package'], bold(file_name)))
                    download = handler.handle(SystemProcess(new_subprocess(['wget', file_url], cwd=app_build_dir), check_error_output=False))

                    if download:
                        self._update_progress(handler.watcher, 30, change_progress)
                        handler.watcher.change_substatus('{} {}'.format(self.i18n['arch.uncompressing.package'], bold(base_name)))
                        uncompress = handler.handle(SystemProcess(new_subprocess(['tar', 'xvzf', '{}.tar.gz'.format(base_name)], cwd=app_build_dir)))
                        self._update_progress(handler.watcher, 40, change_progress)

                        if uncompress:
                            uncompress_dir = '{}/{}'.format(app_build_dir, base_name)
                            return self._build(pkgname=pkgname,
                                               base_name=base_name,
                                               maintainer=maintainer,
                                               root_password=root_password,
                                               handler=handler,
                                               build_dir=app_build_dir,
                                               project_dir=uncompress_dir,
                                               dependency=dependency,
                                               skip_optdeps=skip_optdeps,
                                               change_progress=change_progress)
        finally:
            if os.path.exists(app_build_dir):
                handler.handle(SystemProcess(new_subprocess(['rm', '-rf', app_build_dir])))

        return False

    def _sync_databases(self, root_password: str, handler: ProcessHandler):
        if self.local_config['sync_databases'] and database.should_sync(self.local_config, handler, self.logger):
            handler.watcher.change_substatus(self.i18n['arch.sync_databases.substatus'])
            synced, output = handler.handle_simple(pacman.sync_databases(root_password=root_password,
                                                                         force=True))
            if synced:
                database.register_sync(self.logger)
            else:
                self.logger.warning("It was not possible to synchronized the package databases")
                handler.watcher.change_substatus(self.i18n['arch.sync_databases.substatus.error'])

    def _optimize_makepkg(self, watcher: ProcessWatcher):
        if self.local_config['optimize'] and not os.path.exists(CUSTOM_MAKEPKG_FILE):
            watcher.change_substatus(self.i18n['arch.makepkg.optimizing'])
            ArchCompilationOptimizer(self.local_config, self.i18n, self.context.logger).optimize()

    def install(self, pkg: ArchPackage, root_password: str, watcher: ProcessWatcher, skip_optdeps: bool = False) -> bool:
        self.aur_client.clean_caches()

        if not self._check_action_allowed(pkg, watcher):
            return False

        clean_config = False

        if not self.local_config:
            self.local_config = read_config()
            clean_config = True

        handler = ProcessHandler(watcher)

        self._sync_databases(root_password=root_password, handler=handler)

        if pkg.repository == 'aur':
            res = self._install_from_aur(pkg.name, pkg.package_base, pkg.maintainer, root_password, handler, dependency=False, skip_optdeps=skip_optdeps)
        else:
            res = self._install(pkgname=pkg.name, maintainer=pkg.repository, root_password=root_password, handler=handler, install_file=None, repository=pkg.repository, change_progress=False)

        if res:
            if os.path.exists(pkg.get_disk_data_path()):
                with open(pkg.get_disk_data_path()) as f:
                    data = f.read()
                    if data:
                        data = json.loads(data)
                        pkg.fill_cached_data(data)

        if clean_config:
            self.local_config = None

        return res

    def _is_wget_available(self):
        res = run_cmd('which wget')
        return res and not res.strip().startswith('which ')

    def is_enabled(self) -> bool:
        return self.enabled

    def set_enabled(self, enabled: bool):
        self.enabled = enabled

    def can_work(self) -> bool:
        try:
            return self.arch_distro and pacman.is_available() and self._is_wget_available()
        except FileNotFoundError:
            return False

    def is_downgrade_enabled(self) -> bool:
        try:
            new_subprocess(['git', '--version'])
            return True
        except FileNotFoundError:
            return False

    def cache_to_disk(self, pkg: ArchPackage, icon_bytes: bytes, only_icon: bool):
        pass

    def requires_root(self, action: str, pkg: ArchPackage):
        if action == 'prepare':
            arch_config = read_config()

            if arch_config['refresh_mirrors_startup'] and mirrors.should_sync(self.logger):
                return True

            return arch_config['sync_databases_startup'] and database.should_sync(arch_config, None, self.logger)

        return action != 'search'

    def _start_category_task(self, task_man: TaskManager):
        task_man.register_task('arch_aur_cats', self.i18n['task.download_categories'].format('AUR'), get_icon_path())
        task_man.update_progress('arch_aur_cats', 50, None)

    def _finish_category_task(self, task_man: TaskManager):
        task_man.update_progress('arch_aur_cats', 100, None)
        task_man.finish_task('arch_aur_cats')

    def prepare(self, task_manager: TaskManager, root_password: str, internet_available: bool):
        self.aur_client.clean_caches()
        arch_config = read_config(update_file=True)

        if arch_config['aur'] or arch_config['repositories']:
            ArchDiskCacheUpdater(task_manager, arch_config, self.i18n, self.context.logger).start()

        if arch_config['aur']:
            ArchCompilationOptimizer(arch_config, self.i18n, self.context.logger, task_manager).start()

        if arch_config['aur']:
            CategoriesDownloader(id_='AUR', http_client=self.context.http_client, logger=self.context.logger,
                                 manager=self, url_categories_file=URL_CATEGORIES_FILE, disk_cache_dir=CATEGORIES_CACHE_DIR,
                                 categories_path=CATEGORIES_FILE_PATH,
                                 before=lambda: self._start_category_task(task_manager),
                                 after=lambda: self._finish_category_task(task_manager)).start()

            if internet_available:
                self.index_aur = AURIndexUpdater(self.context)
                self.index_aur.start()

        refresh_mirrors = None
        if internet_available and arch_config['repositories'] and arch_config['refresh_mirrors_startup'] \
                and pacman.is_mirrors_available() and mirrors.should_sync(self.logger):

            refresh_mirrors = RefreshMirrors(taskman=task_manager, i18n=self.i18n,
                                             root_password=root_password, logger=self.logger,
                                             sort_limit=arch_config['mirrors_sort_limit'])
            refresh_mirrors.start()

        if internet_available and (refresh_mirrors or (arch_config['sync_databases_startup'] and database.should_sync(arch_config, None, self.logger))):
            SyncDatabases(taskman=task_manager, root_password=root_password, i18n=self.i18n,
                          logger=self.logger, refresh_mirrors=refresh_mirrors).start()

    def list_updates(self, internet_available: bool) -> List[PackageUpdate]:
        installed = self.read_installed(disk_loader=None, internet_available=internet_available).installed
        return [PackageUpdate(p.name, p.latest_version, self.i18n['gem.arch.type.{}.label'.format(p.get_type())]) for p in installed if p.update]

    def list_warnings(self, internet_available: bool) -> List[str]:
        warnings = []

        if self.arch_distro:
            if not pacman.is_available():
                warnings.append(self.i18n['arch.warning.disabled'].format(bold('pacman')))

            if not self._is_wget_available():
                warnings.append(self.i18n['arch.warning.disabled'].format(bold('wget')))

            if not git.is_enabled():
                warnings.append(self.i18n['arch.warning.git'].format(bold('git')))

        return warnings

    def list_suggestions(self, limit: int, filter_installed: bool) -> List[PackageSuggestion]:
        self.logger.info("Downloading suggestions file {}".format(SUGGESTIONS_FILE))
        file = self.http_client.get(SUGGESTIONS_FILE)

        if not file or not file.text:
            self.logger.warning("No suggestion could be read from {}".format(SUGGESTIONS_FILE))
        else:
            self.logger.info("Mapping suggestions")
            suggestions = {}

            for l in file.text.split('\n'):
                if l:
                    if limit <= 0 or len(suggestions) < limit:
                        lsplit = l.split('=')
                        name = lsplit[1].strip()

                        if not filter_installed or not pacman.check_installed(name):
                            suggestions[name] = SuggestionPriority(int(lsplit[0]))

            api_res = self.aur_client.get_info(suggestions.keys())

            if api_res:
                res = []
                for pkg in api_res:
                    if pkg.get('Name') in suggestions:
                        res.append(PackageSuggestion(self.mapper.map_api_data(pkg, {}, self.categories), suggestions[pkg['Name']]))

                self.logger.info("Mapped {} suggestions".format(len(suggestions)))
                return res

    def is_default_enabled(self) -> bool:
        return True

    def launch(self, pkg: ArchPackage):
        if pkg.command:
            subprocess.Popen(pkg.command.split(' '))

    def get_screenshots(self, pkg: SoftwarePackage) -> List[str]:
        pass

    def _gen_bool_selector(self, id_: str, label_key: str, tooltip_key: str, value: bool, max_width: int, capitalize_label: bool = True) -> SingleSelectComponent:
        opts = [InputOption(label=self.i18n['yes'].capitalize(), value=True),
                InputOption(label=self.i18n['no'].capitalize(), value=False)]

        return SingleSelectComponent(label=self.i18n[label_key],
                                     options=opts,
                                     default_option=[o for o in opts if o.value == value][0],
                                     max_per_line=len(opts),
                                     type_=SelectViewType.RADIO,
                                     tooltip=self.i18n[tooltip_key],
                                     max_width=max_width,
                                     id_=id_,
                                     capitalize_label=capitalize_label)

    def get_settings(self, screen_width: int, screen_height: int) -> ViewComponent:
        local_config = read_config()
        max_width = floor(screen_width * 0.15)

        db_sync_start = self._gen_bool_selector(id_='sync_dbs_start',
                                                label_key='arch.config.sync_dbs',
                                                tooltip_key='arch.config.sync_dbs_start.tip',
                                                value=bool(local_config['sync_databases_startup']),
                                                max_width=max_width)

        db_sync_start.label += ' ( {} )'.format(self.i18n['initialization'].capitalize())

        fields = [
            self._gen_bool_selector(id_='repos',
                                    label_key='arch.config.repos',
                                    tooltip_key='arch.config.repos.tip',
                                    value=bool(local_config['repositories']),
                                    max_width=max_width),
            self._gen_bool_selector(id_='aur',
                                    label_key='arch.config.aur',
                                    tooltip_key='arch.config.aur.tip',
                                    value=bool(local_config['aur']),
                                    max_width=max_width,
                                    capitalize_label=False),
            self._gen_bool_selector(id_='opts',
                                    label_key='arch.config.optimize',
                                    tooltip_key='arch.config.optimize.tip',
                                    value=bool(local_config['optimize']),
                                    max_width=max_width),
            self._gen_bool_selector(id_='simple_dep_check',
                                    label_key='arch.config.simple_dep_check',
                                    tooltip_key='arch.config.simple_dep_check.tip',
                                    value=bool(local_config['simple_checking']),
                                    max_width=max_width),
            self._gen_bool_selector(id_='trans_dep_check',
                                    label_key='arch.config.trans_dep_check',
                                    tooltip_key='arch.config.trans_dep_check.tip',
                                    value=bool(local_config['transitive_checking']),
                                    max_width=max_width),
            self._gen_bool_selector(id_='sync_dbs',
                                    label_key='arch.config.sync_dbs',
                                    tooltip_key='arch.config.sync_dbs.tip',
                                    value=bool(local_config['sync_databases']),
                                    max_width=max_width),
            db_sync_start,
            self._gen_bool_selector(id_='clean_cached',
                                    label_key='arch.config.clean_cache',
                                    tooltip_key='arch.config.clean_cache.tip',
                                    value=bool(local_config['clean_cached']),
                                    max_width=max_width),
            self._gen_bool_selector(id_='ref_mirs',
                                    label_key='arch.config.refresh_mirrors',
                                    tooltip_key='arch.config.refresh_mirrors.tip',
                                    value=bool(local_config['refresh_mirrors_startup']),
                                    max_width=max_width),
            TextInputComponent(id_='mirrors_sort_limit',
                               label=self.i18n['arch.config.mirrors_sort_limit'],
                               tooltip=self.i18n['arch.config.mirrors_sort_limit.tip'],
                               only_int=True,
                               max_width=max_width,
                               value=local_config['mirrors_sort_limit'] if isinstance(local_config['mirrors_sort_limit'], int) else '')
        ]

        return PanelComponent([FormComponent(fields, spaces=False)])

    def save_settings(self, component: PanelComponent) -> Tuple[bool, List[str]]:
        config = read_config()

        form_install = component.components[0]
        config['repositories'] = form_install.get_component('repos').get_selected()
        config['aur'] = form_install.get_component('aur').get_selected()
        config['optimize'] = form_install.get_component('opts').get_selected()
        config['transitive_checking'] = form_install.get_component('trans_dep_check').get_selected()
        config['sync_databases'] = form_install.get_component('sync_dbs').get_selected()
        config['sync_databases_startup'] = form_install.get_component('sync_dbs_start').get_selected()
        config['simple_checking'] = form_install.get_component('simple_dep_check').get_selected()
        config['clean_cached'] = form_install.get_component('clean_cached').get_selected()
        config['refresh_mirrors_startup'] = form_install.get_component('ref_mirs').get_selected()
        config['mirrors_sort_limit'] = form_install.get_component('mirrors_sort_limit').get_int_value()

        try:
            save_config(config, CONFIG_FILE)
            return True, None
        except:
            return False, [traceback.format_exc()]

    def _fill_repo_pkgs_sort_data(self, pkgs: List[ArchPackage], pkg_deps: Dict[ArchPackage, Set[str]], names_map: Dict[str, ArchPackage]):
        sorting_data = pacman.map_sorting_data([p.name for p in pkgs])

        for p in pkgs:
            data = sorting_data.get(p)

            if data:
                for name in data['provides']:
                    names_map[name] = p

                pkg_deps[p] = data['depends']
            else:
                names_map[p.name] = p
                pkg_deps[p] = None
                self.logger.warning("Could not retrieve the sorting data for package '{}'".format(p))

    def sort_update_order(self, pkgs: List[ArchPackage]) -> List[ArchPackage]:
        aur_pkgs, repo_pkgs = [], []

        for p in pkgs:
            if p.repository == 'aur':
                aur_pkgs.append(p)
            else:
                repo_pkgs.append(p)

        pkg_deps = {}  # maps the package instance and a set with all its dependencies
        names_map = {}  # maps all the package provided names to the package instance

        def _add_info(pkg: ArchPackage):
            try:
                srcinfo = self.aur_client.get_src_info(pkg.name)

                names_map[pkg.name] = pkg
                names = srcinfo.get('pkgname')

                if isinstance(names, list):
                    for n in names:
                        names_map[n] = pkg

                pkg_deps[pkg] = self.aur_client.extract_required_dependencies(srcinfo)
            except:
                pkg_deps[pkg] = None
                self.logger.warning("Could not retrieve dependencies for '{}'".format(pkg.name))
                traceback.print_exc()

        threads = []

        for pkg in aur_pkgs:
            t = Thread(target=_add_info, args=(pkg, ), daemon=True)
            t.start()
            threads.append(t)

        self._fill_repo_pkgs_sort_data(repo_pkgs, pkg_deps, names_map)

        for t in threads:
            t.join()

        return self._sort_deps(pkg_deps, names_map)

    @classmethod
    def _sort_deps(cls, pkg_deps: Dict[ArchPackage, Set[str]], names_map: Dict[str, ArchPackage]) -> List[ArchPackage]:
        sorted_names, not_sorted = {}, {}
        pkg_map = {}

        # first adding all with no deps:
        for pkg, deps in pkg_deps.items():
            if not deps:
                sorted_names[pkg.name] = len(sorted_names)
            else:
                not_sorted[pkg.name] = pkg

            pkg_map[pkg.name] = pkg

        # now adding all that depends on another:
        for name, pkg in not_sorted.items():
            cls._add_to_sort(pkg, pkg_deps, sorted_names, not_sorted, names_map)

        position_map = {'{}-{}'.format(i, n): pkg_map[n] for n, i in sorted_names.items()}
        return [position_map[idx] for idx in sorted(position_map)]

    @classmethod
    def _add_to_sort(cls, pkg: ArchPackage, pkg_deps: Dict[ArchPackage, Set[str]],  sorted_names: Dict[str, int], not_sorted: Dict[str, ArchPackage], names_map: Dict[str, ArchPackage]) -> int:
        idx = sorted_names.get(pkg.name)

        if idx is not None:
            return idx
        else:
            idx = len(sorted_names)
            sorted_names[pkg.name] = idx

            for dep in pkg_deps[pkg]:
                dep_idx = sorted_names.get(dep)

                if dep_idx is not None:
                    idx = dep_idx + 1
                else:
                    dep_pkg = names_map.get(dep)

                    if dep_pkg:  # it means the declared dep is mapped differently from the provided packages to update
                        dep_idx = sorted_names.get(dep_pkg.name)

                        if dep_idx is not None:
                            idx = dep_idx + 1
                        else:
                            dep_idx = cls._add_to_sort(dep_pkg, pkg_deps, sorted_names, not_sorted, names_map)
                            idx = dep_idx + 1

                    elif dep in not_sorted:  # it means the dep is one of the packages to sort, but it not sorted yet
                        dep_idx = cls._add_to_sort(not_sorted[dep], pkg_deps, sorted_names, not_sorted, names_map)
                        idx = dep_idx + 1

                sorted_names[pkg.name] = idx

            return sorted_names[pkg.name]

    def _map_and_add_package(self, pkg_data: Tuple[str, str], idx: int, output: dict):
        version = None

        if pkg_data[1] == 'aur':
            try:
                info = self.aur_client.get_src_info(pkg_data[0])

                if info:
                    version = info.get('pkgver')

                    if not version:
                        self.logger.warning("No version declared in SRCINFO of '{}'".format(pkg_data[0]))
                else:
                    self.logger.warning("Could not retrieve the SRCINFO for '{}'".format(pkg_data[0]))
            except:
                self.logger.warning("Could not retrieve the SRCINFO for '{}'".format(pkg_data[0]))
        else:
            version = pacman.get_version_for_not_installed(pkg_data[0])

        output[idx] = ArchPackage(name=pkg_data[0], version=version, latest_version=version, repository=pkg_data[1], i18n=self.i18n)

    def _get_update_required_packages(self, pkgs: List[ArchPackage], watcher: ProcessWatcher) -> List[ArchPackage]:
        ti = time.time()
        required = None
        deps = self._map_known_missing_deps({p.get_base_name(): p.repository for p in pkgs}, watcher)

        if deps:  # filtering selected packages
            selected_names = {p.name for p in pkgs}
            deps = [dep for dep in deps if dep[0] not in selected_names]

        if deps:
            map_threads, sorted_pkgs = [], {}

            for idx, dep in enumerate(deps):
                t = Thread(target=self._map_and_add_package, args=(dep, idx, sorted_pkgs), daemon=True)
                t.start()
                map_threads.append(t)

            for t in map_threads:
                t.join()

            required = [sorted_pkgs[idx] for idx in sorted(sorted_pkgs)]

        tf = time.time()
        self.logger.info("It took {0:.2f} seconds to retrieve required upgrade packages".format(tf - ti))
        return required

    def get_update_requirements(self, pkgs: List[ArchPackage], watcher: ProcessWatcher) -> UpdateRequirements:
        res = UpdateRequirements(None, None, None)
        required_pkgs = self._get_update_required_packages(pkgs, watcher)

        if required_pkgs:
            res.to_install = [UpdateRequirement(p) for p in required_pkgs]

        repo_pkgs, aur_pkgs = {}, {}

        for p in (*required_pkgs, *pkgs):
            if p.repository == 'aur':
                aur_pkgs[p.name] = p
            else:
                repo_pkgs[p.name] = p

        if repo_pkgs:  # filling sizes
            names, installed, new = [], [], []

            for p in repo_pkgs.values():
                names.append(p.name)

                if p.installed:
                    installed.append(p.name)
                else:
                    new.append(p.name)

            required_data = pacman.map_updates_required_data(names)

            if required_data:
                for p in new:
                    pkg = repo_pkgs[p]
                    pkg.size = required_data[p]['s']

                if installed:
                    installed_size = pacman.get_installed_size(installed)

                    for p in installed:
                        pkg = repo_pkgs[p]
                        pkg.size = installed_size[p]
                        update_size = required_data[p]['s']

                        if pkg.size is None:
                            pkg.size = update_size
                        elif update_size is not None:
                            pkg.size = update_size - pkg.size

        return res

    def get_custom_actions(self) -> List[CustomSoftwareAction]:
        if self.custom_actions is None:
            self.custom_actions = [CustomSoftwareAction(i18_label_key='arch.custom_action.refresh_dbs',
                                                        i18n_status_key='arch.sync_databases.substatus',
                                                        manager_method='sync_databases',
                                                        icon_path=get_icon_path(),
                                                        requires_root=True,
                                                        manager=self)]

            if pacman.is_mirrors_available():
                self.custom_actions.insert(0, CustomSoftwareAction(i18_label_key='arch.custom_action.refresh_mirrors',
                                                                   i18n_status_key='arch.task.mirrors',
                                                                   manager_method='refresh_mirrors',
                                                                   icon_path=get_icon_path(),
                                                                   requires_root=True,
                                                                   manager=self))

        return self.custom_actions

    def fill_sizes(self, pkgs: List[ArchPackage]):
        installed, new, all_names, installed_names = [], [], [], []

        for p in pkgs:
            if p.repository != 'aur':
                all_names.append(p.name)
                if p.installed:
                    installed.append(p)
                    installed_names.append(p.name)
                else:
                    new.append(p)

        new_sizes = pacman.get_update_size(all_names)

        if new_sizes:
            if new:
                for p in new:
                    p.size = new_sizes.get(p.name)

            if installed:
                installed_sizes = pacman.get_installed_size(installed_names)

                for p in installed:
                    p.size = installed_sizes.get(p.name)
                    new_size = new_sizes.get(p.name)

                    if p.size is None:
                        p.size = new_size
                    elif new_size is not None:
                        p.size = new_size - p.size<|MERGE_RESOLUTION|>--- conflicted
+++ resolved
@@ -15,8 +15,7 @@
 
 import requests
 
-from bauh.api.abstract.controller import SearchResult, SoftwareManager, ApplicationContext, UpdateRequirements, \
-    UpdateRequirement
+from bauh.api.abstract.controller import SearchResult, SoftwareManager, ApplicationContext
 from bauh.api.abstract.disk import DiskCacheLoader
 from bauh.api.abstract.handler import ProcessWatcher, TaskManager
 from bauh.api.abstract.model import PackageUpdate, PackageHistory, SoftwarePackage, PackageSuggestion, PackageStatus, \
@@ -496,8 +495,6 @@
         return True
 
     def downgrade(self, pkg: ArchPackage, root_password: str, watcher: ProcessWatcher) -> bool:
-        self.aur_client.clean_caches()
-
         if not self._check_action_allowed(pkg, watcher):
             return False
 
@@ -525,7 +522,6 @@
         return True
 
     def update(self, pkg: ArchPackage, root_password: str, watcher: ProcessWatcher) -> bool:
-        self.aur_client.clean_caches()
         if not self._check_action_allowed(pkg, watcher):
             return False
 
@@ -546,7 +542,6 @@
         return res
 
     def uninstall(self, pkg: ArchPackage, root_password: str, watcher: ProcessWatcher) -> bool:
-        self.aur_client.clean_caches()
         self.local_config = read_config()
         try:
             handler = ProcessHandler(watcher)
@@ -920,21 +915,13 @@
                                 return
 
                         for dep in missing_subdeps:
-                            if dep not in sorted_deps:
-                                sorted_deps.append(dep)
+                            sorted_deps.append(dep)
 
         for dep, repo in known_deps.items():
-<<<<<<< HEAD
-            if repo != 'aur' and dep:
-                dep_data = (dep, repo)
-                if dep_data not in sorted_deps:
-                    sorted_deps.append(dep_data)
-=======
             if repo != 'aur':
                 data = (dep, repo)
                 if data not in sorted_deps:
                     sorted_deps.append(data)
->>>>>>> 7def831e
 
         for dep in aur_deps:
             sorted_deps.append((dep, 'aur'))
@@ -1267,8 +1254,6 @@
             ArchCompilationOptimizer(self.local_config, self.i18n, self.context.logger).optimize()
 
     def install(self, pkg: ArchPackage, root_password: str, watcher: ProcessWatcher, skip_optdeps: bool = False) -> bool:
-        self.aur_client.clean_caches()
-
         if not self._check_action_allowed(pkg, watcher):
             return False
 
@@ -1346,7 +1331,6 @@
         task_man.finish_task('arch_aur_cats')
 
     def prepare(self, task_manager: TaskManager, root_password: str, internet_available: bool):
-        self.aur_client.clean_caches()
         arch_config = read_config(update_file=True)
 
         if arch_config['aur'] or arch_config['repositories']:
@@ -1674,9 +1658,7 @@
 
         output[idx] = ArchPackage(name=pkg_data[0], version=version, latest_version=version, repository=pkg_data[1], i18n=self.i18n)
 
-    def _get_update_required_packages(self, pkgs: List[ArchPackage], watcher: ProcessWatcher) -> List[ArchPackage]:
-        ti = time.time()
-        required = None
+    def get_update_requirements(self, pkgs: List[ArchPackage], watcher: ProcessWatcher) -> List[ArchPackage]:
         deps = self._map_known_missing_deps({p.get_base_name(): p.repository for p in pkgs}, watcher)
 
         if deps:  # filtering selected packages
@@ -1694,59 +1676,9 @@
             for t in map_threads:
                 t.join()
 
-            required = [sorted_pkgs[idx] for idx in sorted(sorted_pkgs)]
-
-        tf = time.time()
-        self.logger.info("It took {0:.2f} seconds to retrieve required upgrade packages".format(tf - ti))
-        return required
-
-    def get_update_requirements(self, pkgs: List[ArchPackage], watcher: ProcessWatcher) -> UpdateRequirements:
-        res = UpdateRequirements(None, None, None)
-        required_pkgs = self._get_update_required_packages(pkgs, watcher)
-
-        if required_pkgs:
-            res.to_install = [UpdateRequirement(p) for p in required_pkgs]
-
-        repo_pkgs, aur_pkgs = {}, {}
-
-        for p in (*required_pkgs, *pkgs):
-            if p.repository == 'aur':
-                aur_pkgs[p.name] = p
-            else:
-                repo_pkgs[p.name] = p
-
-        if repo_pkgs:  # filling sizes
-            names, installed, new = [], [], []
-
-            for p in repo_pkgs.values():
-                names.append(p.name)
-
-                if p.installed:
-                    installed.append(p.name)
-                else:
-                    new.append(p.name)
-
-            required_data = pacman.map_updates_required_data(names)
-
-            if required_data:
-                for p in new:
-                    pkg = repo_pkgs[p]
-                    pkg.size = required_data[p]['s']
-
-                if installed:
-                    installed_size = pacman.get_installed_size(installed)
-
-                    for p in installed:
-                        pkg = repo_pkgs[p]
-                        pkg.size = installed_size[p]
-                        update_size = required_data[p]['s']
-
-                        if pkg.size is None:
-                            pkg.size = update_size
-                        elif update_size is not None:
-                            pkg.size = update_size - pkg.size
-
-        return res
+            return [sorted_pkgs[idx] for idx in sorted(sorted_pkgs)]
+        else:
+            return []
 
     def get_custom_actions(self) -> List[CustomSoftwareAction]:
         if self.custom_actions is None:
